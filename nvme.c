/*
 * nvme.c -- NVM-Express command line utility.
 *
 * Copyright (c) 2014-2015, Intel Corporation.
 *
 * Written by Keith Busch <keith.busch@intel.com>
 *
 * This program is free software; you can redistribute it and/or
 * modify it under the terms of the GNU General Public License
 * as published by the Free Software Foundation; either version 2
 * of the License, or (at your option) any later version.
 *
 * This program is distributed in the hope that it will be useful,
 * but WITHOUT ANY WARRANTY; without even the implied warranty of
 * MERCHANTABILITY or FITNESS FOR A PARTICULAR PURPOSE.  See the
 * GNU General Public License for more details.
 *
 * You should have received a copy of the GNU General Public License
 * along with this program; if not, write to the Free Software
 * Foundation, Inc., 51 Franklin Street, Fifth Floor, Boston, MA  02110-1301, USA.
 */

/**
 * This program uses NVMe IOCTLs to run native nvme commands to a device.
 */

#include <errno.h>
#include <getopt.h>
#include <fcntl.h>
#include <inttypes.h>
#include <locale.h>
#include <stdio.h>
#include <stdlib.h>
#include <string.h>
#include <unistd.h>
#include <math.h>
#include <dirent.h>
#include <libgen.h>

#include <linux/fs.h>

#include <sys/ioctl.h>
#include <sys/mman.h>
#include <sys/types.h>
#include <sys/stat.h>
#include <sys/time.h>

#include "common.h"
#include "nvme-print.h"
#include "nvme-ioctl.h"
#include "nvme-status.h"
#include "nvme-lightnvm.h"
#include "plugin.h"

#include "argconfig.h"
#include "fabrics.h"

static struct stat nvme_stat;
const char *devicename;

static const char nvme_version_string[] = NVME_VERSION;

#define CREATE_CMD
#include "nvme-builtin.h"

static struct plugin builtin = {
	.commands = commands,
	.name = NULL,
	.desc = NULL,
	.next = NULL,
	.tail = &builtin,
};

static struct program nvme = {
	.name = "nvme",
	.version = nvme_version_string,
	.usage = "<command> [<device>] [<args>]",
	.desc = "The '<device>' may be either an NVMe character "\
		"device (ex: /dev/nvme0) or an nvme block device "\
		"(ex: /dev/nvme0n1).",
	.extensions = &builtin,
};


static const char *output_format = "Output format: normal|json|binary";

const char *conarg_nqn = "nqn";
const char *conarg_transport = "transport";
const char *conarg_traddr = "traddr";
const char *conarg_trsvcid = "trsvcid";
const char *conarg_host_traddr = "host_traddr";
const char *dev = "/dev/";
const char *subsys_dir = "/sys/class/nvme-subsystem/";

static int open_dev(char *dev)
{
	int err, fd;

	devicename = basename(dev);
	err = open(dev, O_RDONLY);
	if (err < 0)
		goto perror;
	fd = err;

	err = fstat(fd, &nvme_stat);
	if (err < 0)
		goto perror;
	if (!S_ISCHR(nvme_stat.st_mode) && !S_ISBLK(nvme_stat.st_mode)) {
		fprintf(stderr, "%s is not a block or character device\n", dev);
		return -ENODEV;
	}
	return fd;
perror:
	perror(dev);
	return err;
}

static int check_arg_dev(int argc, char **argv)
{
	if (optind >= argc) {
		errno = EINVAL;
		perror(argv[0]);
		return -EINVAL;
	}
	return 0;
}

static int get_dev(int argc, char **argv)
{
	int ret;

	ret = check_arg_dev(argc, argv);
	if (ret)
		return ret;

	return open_dev(argv[optind]);
}

int parse_and_open(int argc, char **argv, const char *desc,
	const struct argconfig_commandline_options *clo, void *cfg, size_t size)
{
	int ret;

	ret = argconfig_parse(argc, argv, desc, clo, cfg, size);
	if (ret)
		return ret;

	ret = get_dev(argc, argv);
	if (ret < 0)
		argconfig_print_help(desc, clo);

	return ret;
}

int validate_output_format(char *format)
{
	if (!format)
		return -EINVAL;
	if (!strcmp(format, "normal"))
		return NORMAL;
	if (!strcmp(format, "json"))
		return JSON;
	if (!strcmp(format, "binary"))
		return BINARY;
	return -EINVAL;
}

static int get_smart_log(int argc, char **argv, struct command *cmd, struct plugin *plugin)
{
	struct nvme_smart_log smart_log;
	const char *desc = "Retrieve SMART log for the given device "\
			"(or optionally a namespace) in either decoded format "\
			"(default) or binary.";
	const char *namespace = "(optional) desired namespace";
	const char *raw = "output in binary format";
	int err, fmt, fd;

	struct config {
		__u32 namespace_id;
		int   raw_binary;
		char *output_format;
	};

	struct config cfg = {
		.namespace_id = NVME_NSID_ALL,
		.output_format = "normal",
	};


	OPT_ARGS(opts) = {
		OPT_UINT("namespace-id", 'n', &cfg.namespace_id,  namespace),
		OPT_FMT("output-format", 'o', &cfg.output_format, output_format),
		OPT_FLAG("raw-binary",   'b', &cfg.raw_binary,    raw),
		OPT_END()
	};

	fd = parse_and_open(argc, argv, desc, opts, &cfg, sizeof(cfg));
	if (fd < 0) {
		err = fd;
		goto ret;
	}

	fmt = validate_output_format(cfg.output_format);
	if (fmt < 0) {
		err = fmt;
		goto close_fd;
	}
	if (cfg.raw_binary)
		fmt = BINARY;

	err = nvme_smart_log(fd, cfg.namespace_id, &smart_log);
	if (!err) {
		if (fmt == BINARY)
			d_raw((unsigned char *)&smart_log, sizeof(smart_log));
		else if (fmt == JSON)
			json_smart_log(&smart_log, cfg.namespace_id, devicename);
		else
			show_smart_log(&smart_log, cfg.namespace_id, devicename);
	} else if (err > 0)
		show_nvme_status(err);
	else
		perror("smart log");

close_fd:
	close(fd);

ret:
	return nvme_status_to_errno(err, false);
}

static int get_ana_log(int argc, char **argv, struct command *cmd,
		struct plugin *plugin)
{
	const char *desc = "Retrieve ANA log for the given device" \
			    "in either decoded format "\
			    "(default) or binary.";
	void *ana_log;
	int err, fmt, fd;
	int groups = 0; /* Right now get all the per ANA group NSIDS */
	size_t ana_log_len;
	struct nvme_id_ctrl ctrl;

	struct config {
		char *output_format;
	};

	struct config cfg = {
		.output_format = "normal",
	};

	OPT_ARGS(opts) = {
		OPT_FMT("output-format", 'o', &cfg.output_format, output_format),
		OPT_END()
	};

	fd = parse_and_open(argc, argv, desc, opts, NULL, 0);
	if (fd < 0) {
		err = fd;
		goto ret;
	}

	fmt = validate_output_format(cfg.output_format);
	if (fmt < 0) {
		err = fmt;
		goto close_fd;
	}

	memset(&ctrl, 0, sizeof (struct nvme_id_ctrl));
	err = nvme_identify_ctrl(fd, &ctrl);
	if (err) {
		fprintf(stderr, "ERROR : nvme_identify_ctrl() failed 0x%x\n",
				err);
		goto close_fd;
	}
	ana_log_len = sizeof(struct nvme_ana_rsp_hdr) +
		le32_to_cpu(ctrl.nanagrpid) * sizeof(struct nvme_ana_group_desc);
	if (!(ctrl.anacap & (1 << 6)))
		ana_log_len += le32_to_cpu(ctrl.mnan) * sizeof(__le32);

	ana_log = malloc(ana_log_len);
	if (!ana_log) {
		perror("malloc : ");
		err = -ENOMEM;
		goto close_fd;
	}

	err = nvme_ana_log(fd, ana_log, ana_log_len, groups ? NVME_ANA_LOG_RGO : 0);
	if (!err) {
		if (fmt == BINARY)
			d_raw((unsigned char *)ana_log, ana_log_len);
		else if (fmt == JSON)
			json_ana_log(ana_log, devicename);
		else
			show_ana_log(ana_log, devicename);
	} else if (err > 0)
		show_nvme_status(err);
	else
		perror("ana-log");
	free(ana_log);
close_fd:
	close(fd);
ret:
	return nvme_status_to_errno(err, false);
}

static int get_telemetry_log(int argc, char **argv, struct command *cmd, struct plugin *plugin)
{
	const char *desc = "Retrieve telemetry log and write to binary file";
	const char *fname = "File name to save raw binary, includes header";
	const char *hgen = "Have the host tell the controller to generate the report";
	const char *cgen = "Gather report generated by the controller.";
	const char *dgen = "Pick which telemetry data area to report. Default is all. Valid options are 1, 2, 3.";
	const size_t bs = 512;
	struct nvme_telemetry_log_page_hdr *hdr;
	size_t full_size, offset = bs;
	int err = 0, fd, output;
	void *page_log;

	struct config {
		char *file_name;
		__u32 host_gen;
		int ctrl_init;
		int data_area;
	};
	struct config cfg = {
		.file_name = NULL,
		.host_gen = 1,
		.ctrl_init = 0,
		.data_area = 3,
	};

	OPT_ARGS(opts) = {
		OPT_FILE("output-file",     'o', &cfg.file_name, fname),
		OPT_UINT("host-generate",   'g', &cfg.host_gen,  hgen),
		OPT_FLAG("controller-init", 'c', &cfg.ctrl_init, cgen),
		OPT_UINT("data-area",       'd', &cfg.data_area, dgen),
		OPT_END()
	};

	fd = parse_and_open(argc, argv, desc, opts, &cfg, sizeof(cfg));
	if (fd < 0) {
		err = fd;
		goto ret;
	}

	if (!cfg.file_name) {
		fprintf(stderr, "Please provide an output file!\n");
		err = -EINVAL;
		goto close_fd;
	}

	cfg.host_gen = !!cfg.host_gen;
	hdr = malloc(bs);
	page_log = malloc(bs);
	if (!hdr || !page_log) {
		fprintf(stderr, "Failed to allocate %zu bytes for log: %s\n",
				bs, strerror(errno));
		err = -ENOMEM;
		goto free_mem;
	}
	memset(hdr, 0, bs);

	output = open(cfg.file_name, O_WRONLY | O_CREAT | O_TRUNC, 0666);
	if (output < 0) {
		fprintf(stderr, "Failed to open output file %s: %s!\n",
				cfg.file_name, strerror(errno));
		err = output;
		goto free_mem;
	}

	err = nvme_get_telemetry_log(fd, hdr, cfg.host_gen, cfg.ctrl_init, bs, 0);
	if (err < 0)
		perror("get-telemetry-log");
	else if (err > 0) {
		show_nvme_status(err);
		fprintf(stderr, "Failed to acquire telemetry header %d!\n", err);
		goto close_output;
	}

	err = write(output, (void *) hdr, bs);
	if (err != bs) {
		fprintf(stderr, "Failed to flush all data to file!");
		goto close_output;
	}

	switch (cfg.data_area) {
	case 1:
		full_size = (le16_to_cpu(hdr->dalb1) * bs) + offset;
		break;
	case 2:
		full_size = (le16_to_cpu(hdr->dalb2) * bs) + offset;
		break;
	case 3:
		full_size = (le16_to_cpu(hdr->dalb3) * bs) + offset;
		break;
	default:
		fprintf(stderr, "Invalid data area requested");
		err = -EINVAL;
		goto close_output;
	}

	/*
	 * Continuously pull data until the offset hits the end of the last
	 * block.
	 */
	while (offset != full_size) {
		err = nvme_get_telemetry_log(fd, page_log, 0, cfg.ctrl_init, bs, offset);
		if (err < 0) {
			perror("get-telemetry-log");
			break;
		} else if (err > 0) {
			fprintf(stderr, "Failed to acquire full telemetry log!\n");
			show_nvme_status(err);
			break;
		}

		err = write(output, (void *) page_log, bs);
		if (err != bs) {
			fprintf(stderr, "Failed to flush all data to file!");
			break;
		}
		offset += bs;
	}

close_output:
	close(output);
free_mem:
	free(hdr);
	free(page_log);
close_fd:
	close(fd);
ret:
	return nvme_status_to_errno(err, false);
}

static int get_endurance_log(int argc, char **argv, struct command *cmd, struct plugin *plugin)
{
	struct nvme_endurance_group_log endurance_log;

	const char *desc = "Retrieves endurance groups log page and prints the log.";
	const char *group_id = "The endurance group identifier";

	int err, fd;
	int fmt;

	struct config {
		char *output_format;
		__u16 group_id;
	};

	struct config cfg = {
		.output_format = "normal",
		.group_id = 0,
	};

	OPT_ARGS(opts) = {
		OPT_FMT("output-format", 'o', &cfg.output_format, output_format),
		OPT_UINT("group-id",     'g', &cfg.group_id,      group_id),
		OPT_END()
	};

	fd = parse_and_open(argc, argv, desc, opts, &cfg, sizeof(cfg));
	if (fd < 0) {
		err = fd;
		goto ret;
	}

	fmt = validate_output_format(cfg.output_format);
	if (fmt < 0) {
		err = fmt;
		goto close_fd;
	}

	err = nvme_endurance_log(fd, cfg.group_id, &endurance_log);
	if (!err) {
		if (fmt == BINARY)
			d_raw((unsigned char *)&endurance_log, sizeof(endurance_log));
		else if (fmt == JSON)
			json_endurance_log(&endurance_log, cfg.group_id, devicename);
		else
			show_endurance_log(&endurance_log, cfg.group_id, devicename);
	} else if (err > 0)
		show_nvme_status(err);
	else
		perror("endurance log");

close_fd:
	close(fd);
ret:
	return nvme_status_to_errno(err, false);
}

static int get_effects_log(int argc, char **argv, struct command *cmd, struct plugin *plugin)
{
	const char *desc = "Retrieve command effects log page and print the table.";
	const char *raw = "show log in binary format";
	const char *human_readable = "show log in readable format";
	struct nvme_effects_log_page effects;

	int err, fd;
	int fmt;
	unsigned int flags = 0;

	struct config {
		int   raw_binary;
		int   human_readable;
		char *output_format;
	};

	struct config cfg = {
		.output_format = "normal",
	};

	OPT_ARGS(opts) = {
		OPT_FMT("output-format",  'o', &cfg.output_format,  output_format),
		OPT_FLAG("human-readable",'H', &cfg.human_readable, human_readable),
		OPT_FLAG("raw-binary",    'b', &cfg.raw_binary,     raw),
		OPT_END()
	};

	fd = parse_and_open(argc, argv, desc, opts, &cfg, sizeof(cfg));
	if (fd < 0) {
		err = fd;
		goto ret;
	}

	fmt = validate_output_format(cfg.output_format);
	if (fmt < 0) {
		err = fmt;
		goto close_fd;
	}
	if (cfg.raw_binary)
		fmt = BINARY;

	if (cfg.human_readable)
		flags |= HUMAN;

	err = nvme_effects_log(fd, &effects);
	if (!err) {
		if (fmt == BINARY)
			d_raw((unsigned char *)&effects, sizeof(effects));
		else if (fmt == JSON)
			json_effects_log(&effects, devicename);
		else
			show_effects_log(&effects, flags);
	}
	else if (err > 0)
		show_nvme_status(err);
	else
		perror("effects log page");

close_fd:
	close(fd);
ret:
	return nvme_status_to_errno(err, false);
}

static int get_error_log(int argc, char **argv, struct command *cmd, struct plugin *plugin)
{
	const char *desc = "Retrieve specified number of "\
		"error log entries from a given device "\
		"in either decoded format (default) or binary.";
	const char *log_entries = "number of entries to retrieve";
	const char *raw = "dump in binary format";
	struct nvme_id_ctrl ctrl;
	int err, fmt, fd;

	struct config {
		__u32 log_entries;
		int   raw_binary;
		char *output_format;
	};

	struct config cfg = {
		.log_entries  = 64,
		.output_format = "normal",
	};

	OPT_ARGS(opts) = {
		OPT_UINT("log-entries",  'e', &cfg.log_entries,   log_entries),
		OPT_FMT("output-format", 'o', &cfg.output_format, output_format),
		OPT_FLAG("raw-binary",   'b', &cfg.raw_binary,    raw),
		OPT_END()
	};

	fd = parse_and_open(argc, argv, desc, opts, &cfg, sizeof(cfg));
	if (fd < 0) {
		err = fd;
		goto ret;
	}

	fmt = validate_output_format(cfg.output_format);
	if (fmt < 0) {
		err = fmt;
		goto close_fd;
	}
	if (cfg.raw_binary)
		fmt = BINARY;

	if (!cfg.log_entries) {
		fprintf(stderr, "non-zero log-entries is required param\n");
		err = -EINVAL;
		goto close_fd;
	}

	err = nvme_identify_ctrl(fd, &ctrl);
	if (err < 0)
		perror("identify controller");
	else if (err) {
		fprintf(stderr, "could not identify controller\n");
		err = -ENODEV;
	} else {
		struct nvme_error_log_page *err_log;

		cfg.log_entries = min(cfg.log_entries, ctrl.elpe + 1);
		err_log = calloc(cfg.log_entries, sizeof(struct nvme_error_log_page));
		if (!err_log) {
			fprintf(stderr, "could not alloc buffer for error log\n");
			err = -ENOMEM;
			goto close_fd;
		}

		err = nvme_error_log(fd, cfg.log_entries, err_log);
		if (!err) {
			if (fmt == BINARY)
				d_raw((unsigned char *)err_log, cfg.log_entries * sizeof(*err_log));
			else if (fmt == JSON)
				json_error_log(err_log, cfg.log_entries, devicename);
			else
				show_error_log(err_log, cfg.log_entries, devicename);
		}
		else if (err > 0)
			show_nvme_status(err);
		else
			perror("error log");
		free(err_log);
	}

close_fd:
	close(fd);
ret:
	return nvme_status_to_errno(err, false);
}

static int get_fw_log(int argc, char **argv, struct command *cmd, struct plugin *plugin)
{
	const char *desc = "Retrieve the firmware log for the "\
		"specified device in either decoded format (default) or binary.";
	const char *raw = "use binary output";
	int err, fmt, fd;
	struct nvme_firmware_log_page fw_log;

	struct config {
		int raw_binary;
		char *output_format;
	};

	struct config cfg = {
		.output_format = "normal",
	};

	OPT_ARGS(opts) = {
		OPT_FMT("output-format", 'o', &cfg.output_format, output_format),
		OPT_FLAG("raw-binary",   'b', &cfg.raw_binary,    raw),
		OPT_END()
	};

	fd = parse_and_open(argc, argv, desc, opts, &cfg, sizeof(cfg));
	if (fd < 0) {
		err = fd;
		goto ret;
	}

	fmt = validate_output_format(cfg.output_format);
	if (fmt < 0) {
		err = fmt;
		goto close_fd;
	}
	if (cfg.raw_binary)
		fmt = BINARY;

	err = nvme_fw_log(fd, &fw_log);
	if (!err) {
		if (fmt == BINARY)
			d_raw((unsigned char *)&fw_log, sizeof(fw_log));
		else if (fmt == JSON)
			json_fw_log(&fw_log, devicename);
		else
			show_fw_log(&fw_log, devicename);
	}
	else if (err > 0)
		show_nvme_status(err);
	else
		perror("fw log");

close_fd:
	close(fd);
ret:
	return nvme_status_to_errno(err, false);
}

static int get_changed_ns_list_log(int argc, char **argv, struct command *cmd, struct plugin *plugin)
{
	struct nvme_changed_ns_list_log changed_ns_list_log;
	const char *desc = "Retrieve Changed Namespaces log for the given device "\
			"in either decoded format "\
			"(default) or binary.";
	const char *raw = "output in binary format";
	int err, fmt, fd;

	struct config {
		int   raw_binary;
		char *output_format;
	};

	struct config cfg = {
		.output_format = "normal",
	};

	OPT_ARGS(opts) = {
		OPT_FMT("output-format", 'o', &cfg.output_format, output_format),
		OPT_FLAG("raw-binary",   'b', &cfg.raw_binary,    raw),
		OPT_END()
	};

	fd = parse_and_open(argc, argv, desc, opts, &cfg, sizeof(cfg));
	if (fd < 0) {
		err = fd;
		goto ret;
	}

	fmt = validate_output_format(cfg.output_format);
	if (fmt < 0) {
		err = fmt;
		goto close_fd;
	}

	if (cfg.raw_binary)
		fmt = BINARY;

	err = nvme_changed_ns_list_log(fd, &changed_ns_list_log);
	if (!err) {
		if (fmt == BINARY)
			d_raw((unsigned char *)changed_ns_list_log.log, sizeof(changed_ns_list_log.log));
		else if (fmt == JSON)
			json_changed_ns_list_log(&changed_ns_list_log, devicename);
		else
			show_changed_ns_list_log(&changed_ns_list_log, devicename);
	} else if (err > 0)
		show_nvme_status(err);
	else
		perror("changed ns list log");

close_fd:
	close(fd);
ret:
	return nvme_status_to_errno(err, false);
}

static int get_log(int argc, char **argv, struct command *cmd, struct plugin *plugin)
{
	const char *desc = "Retrieve desired number of bytes "\
		"from a given log on a specified device in either "\
		"hex-dump (default) or binary format";
	const char *namespace_id = "desired namespace";
	const char *log_id = "identifier of log to retrieve";
	const char *log_len = "how many bytes to retrieve";
	const char *aen = "result of the aen, use to override log id";
	const char *lsp = "log specific field";
	const char *lpo = "log page offset specifies the location within a log page from where to start returning data";
	const char *rae = "retain an asynchronous event";
	const char *raw = "output in raw format";
	const char *uuid_index = "UUID index";
	int err, fd;

	struct config {
		__u32 namespace_id;
		__u32 log_id;
		__u32 log_len;
		__u32 aen;
		__u64 lpo;
		__u8  lsp;
		__u8  uuid_index;
		int   rae;
		int   raw_binary;
	};

	struct config cfg = {
		.namespace_id = NVME_NSID_ALL,
		.log_id       = 0xffffffff,
		.log_len      = 0,
		.lpo          = NVME_NO_LOG_LPO,
		.lsp          = NVME_NO_LOG_LSP,
		.rae          = 0,
		.uuid_index   = 0,
	};

	OPT_ARGS(opts) = {
		OPT_UINT("namespace-id", 'n', &cfg.namespace_id, namespace_id),
		OPT_UINT("log-id",       'i', &cfg.log_id,       log_id),
		OPT_UINT("log-len",      'l', &cfg.log_len,      log_len),
		OPT_UINT("aen",          'a', &cfg.aen,          aen),
		OPT_LONG("lpo",          'o', &cfg.lpo,          lpo),
		OPT_BYTE("lsp",          's', &cfg.lsp,          lsp),
		OPT_FLAG("rae",          'r', &cfg.rae,          rae),
		OPT_BYTE("uuid-index",   'U', &cfg.uuid_index,   uuid_index),
		OPT_FLAG("raw-binary",   'b', &cfg.raw_binary,   raw),
		OPT_END()
	};

	fd = parse_and_open(argc, argv, desc, opts, &cfg, sizeof(cfg));
	if (fd < 0) {
		err = fd;
		goto ret;
	}

	if (cfg.aen) {
		cfg.log_len = 4096;
		cfg.log_id = (cfg.aen >> 16) & 0xff;
	}

	if (cfg.log_id > 0xff) {
		fprintf(stderr, "Invalid log identifier: %d. Valid range: 0-255\n", cfg.log_id);
		err = -EINVAL;
		goto close_fd;
	}

	if (!cfg.log_len) {
		fprintf(stderr, "non-zero log-len is required param\n");
		err = -EINVAL;
	} else {
		unsigned char *log;

		log = malloc(cfg.log_len);
		if (!log) {
			fprintf(stderr, "could not alloc buffer for log: %s\n",
					strerror(errno));
			err = -EINVAL;
			goto close_fd;
		}

		err = nvme_get_log14(fd, cfg.namespace_id, cfg.log_id,
				     cfg.lsp, cfg.lpo, 0, cfg.rae,
				     cfg.uuid_index, cfg.log_len, log);
		if (!err) {
			if (!cfg.raw_binary) {
				printf("Device:%s log-id:%d namespace-id:%#x\n",
				       devicename, cfg.log_id,
				       cfg.namespace_id);
				d(log, cfg.log_len, 16, 1);
			} else
				d_raw((unsigned char *)log, cfg.log_len);
		} else if (err > 0)
			show_nvme_status(err);
		else
			perror("log page");
		free(log);
	}

close_fd:
	close(fd);
ret:
	return nvme_status_to_errno(err, false);
}

static int sanitize_log(int argc, char **argv, struct command *command, struct plugin *plugin)
{
	const char *desc = "Retrieve sanitize log and show it.";
	const char *raw = "show log in binary format";
	const char *human_readable = "show log in readable format";
	int fd, ret, fmt;
	unsigned int flags = 0;
	struct nvme_sanitize_log_page sanitize_log;

	struct config {
		int   raw_binary;
		int   human_readable;
		char *output_format;
	};

	struct config cfg = {
		.output_format = "normal",
	};

	OPT_ARGS(opts) = {
		OPT_FMT("output-format",  'o', &cfg.output_format,  output_format),
		OPT_FLAG("human-readable",'H', &cfg.human_readable, human_readable),
		OPT_FLAG("raw-binary",    'b', &cfg.raw_binary,     raw),
		OPT_END()
	};

	fd = parse_and_open(argc, argv, desc, opts, &cfg, sizeof(cfg));
	if (fd < 0) {
		ret = fd;
		goto ret;
	}

	fmt = validate_output_format(cfg.output_format);
	if (fmt < 0) {
		ret = fmt;
		goto close_fd;
	}
	if (cfg.raw_binary)
		fmt = BINARY;

	if (cfg.human_readable)
		flags |= HUMAN;

	ret = nvme_sanitize_log(fd, &sanitize_log);
	if (!ret) {
		if (fmt == BINARY)
			d_raw((unsigned char *)&sanitize_log, sizeof(sanitize_log));
		else if (fmt == JSON)
			json_sanitize_log(&sanitize_log, devicename);
		else
			show_sanitize_log(&sanitize_log, flags, devicename);
	}
	else if (ret > 0)
		show_nvme_status(ret);
	else
		perror("sanitize status log");

close_fd:
	close(fd);
ret:
	return nvme_status_to_errno(ret, false);
}

static int list_ctrl(int argc, char **argv, struct command *cmd, struct plugin *plugin)
{
	const char *desc = "Show controller list information for the subsystem the "\
		"given device is part of, or optionally controllers attached to a specific namespace.";
	const char *controller = "controller to display";
	const char *namespace_id = "optional namespace attached to controller";
	int err, i, fd;
	struct nvme_controller_list *cntlist;

	struct config {
		__u16 cntid;
		__u32 namespace_id;
	};

	struct config cfg = {
		.cntid = 0,
	};

	OPT_ARGS(opts) = {
		OPT_SHRT("cntid",       'c', &cfg.cntid,        controller),
		OPT_UINT("namespace-id", 'n', &cfg.namespace_id, namespace_id),
		OPT_END()
	};

	fd = parse_and_open(argc, argv, desc, opts, &cfg, sizeof(cfg));
	if (fd < 0) {
		err = fd;
		goto ret;
	}

	if (posix_memalign((void *)&cntlist, getpagesize(), 0x1000)) {
		fprintf(stderr, "can not allocate controller list payload\n");
		err = -ENOMEM;
		goto close_fd;
	}

	err = nvme_identify_ctrl_list(fd, cfg.namespace_id, cfg.cntid, cntlist);
	if (!err) {
		__u16 num = le16_to_cpu(cntlist->num);

		for (i = 0; i < (min(num, 2048)); i++)
			printf("[%4u]:%#x\n", i, le16_to_cpu(cntlist->identifier[i]));
	}
	else if (err > 0)
		show_nvme_status(err);
	else
		perror("id controller list");

	free(cntlist);

close_fd:
	close(fd);
ret:
	return nvme_status_to_errno(err, false);
}

static int list_ns(int argc, char **argv, struct command *cmd, struct plugin *plugin)
{
	const char *desc = "For the specified controller handle, show the "\
		"namespace list in the associated NVMe subsystem, optionally starting with a given nsid.";
	const char *namespace_id = "first nsid returned list should start from";
	const char *all = "show all namespaces in the subsystem, whether attached or inactive";
	int err, i, fd;
	__le32 ns_list[1024];

	struct config {
		__u32 namespace_id;
		int  all;
	};

	struct config cfg = {
		.namespace_id = 1,
	};

	OPT_ARGS(opts) = {
		OPT_UINT("namespace-id", 'n', &cfg.namespace_id, namespace_id),
		OPT_FLAG("all",          'a', &cfg.all,          all),
		OPT_END()
	};

	fd = parse_and_open(argc, argv, desc, opts, &cfg, sizeof(cfg));
	if (fd < 0) {
		err = fd;
		goto ret;
	}

	if (!cfg.namespace_id) {
		err = -EINVAL;
		fprintf(stderr, "invalid nsid parameter\n");
		goto close_fd;
	}

	err = nvme_identify_ns_list(fd, cfg.namespace_id - 1, !!cfg.all,
				    ns_list);
	if (!err) {
		for (i = 0; i < 1024; i++)
			if (ns_list[i])
				printf("[%4u]:%#x\n", i, le32_to_cpu(ns_list[i]));
	} else if (err > 0) {
		show_nvme_status(err);
	} else {
		perror("id namespace list");
	}

close_fd:
	close(fd);
ret:
	return nvme_status_to_errno(err, false);
}

static int delete_ns(int argc, char **argv, struct command *cmd, struct plugin *plugin)
{
	const char *desc = "Delete the given namespace by "\
		"sending a namespace management command to "\
		"the provided device. All controllers should be detached from "\
		"the namespace prior to namespace deletion. A namespace ID "\
		"becomes inactive when that namespace is detached or, if "\
		"the namespace is not already inactive, once deleted.";
	const char *namespace_id = "namespace to delete";
	const char *timeout = "timeout value, in milliseconds";
	int err, fd;

	struct config {
		__u32	namespace_id;
		__u32	timeout;
	};

	struct config cfg = {
		.namespace_id	= 0,
		.timeout	= NVME_IOCTL_TIMEOUT,
	};

	OPT_ARGS(opts) = {
		OPT_UINT("namespace-id", 'n', &cfg.namespace_id, namespace_id),
		OPT_UINT("timeout",      't', &cfg.timeout,      timeout),
		OPT_END()
	};

	fd = parse_and_open(argc, argv, desc, opts, &cfg, sizeof(cfg));
	if (fd < 0) {
		err = fd;
		goto ret;
	}

	if (S_ISBLK(nvme_stat.st_mode)) {
		cfg.namespace_id = get_nsid(fd);
		if (cfg.namespace_id == 0) {
			err = -EINVAL;
			goto close_fd;
		}
	} else if (!cfg.namespace_id) {
		fprintf(stderr, "%s: namespace-id parameter required\n",
						cmd->name);
		err = -EINVAL;
		goto close_fd;
	}

	err = nvme_ns_delete(fd, cfg.namespace_id, cfg.timeout);
	if (!err)
		printf("%s: Success, deleted nsid:%d\n", cmd->name,
								cfg.namespace_id);
	else if (err > 0)
		show_nvme_status(err);
	else
		perror("delete namespace");

close_fd:
	close(fd);
ret:
	return nvme_status_to_errno(err, false);
}

static int nvme_attach_ns(int argc, char **argv, int attach, const char *desc, struct command *cmd)
{
	int err, num, i, fd, list[2048];
	__u16 ctrlist[2048];

	const char *namespace_id = "namespace to attach";
	const char *cont = "optional comma-sep controller id list";

	struct config {
		char  *cntlist;
		__u32 namespace_id;
	};

	struct config cfg = {
		.cntlist = "",
		.namespace_id = 0,
	};

	OPT_ARGS(opts) = {
		OPT_UINT("namespace-id", 'n', &cfg.namespace_id, namespace_id),
		OPT_LIST("controllers",  'c', &cfg.cntlist,      cont),
		OPT_END()
	};

	fd = parse_and_open(argc, argv, desc, opts, &cfg, sizeof(cfg));
	if (fd < 0) {
		err = fd;
		goto ret;
	}

	if (!cfg.namespace_id) {
		fprintf(stderr, "%s: namespace-id parameter required\n",
						cmd->name);
		err = -EINVAL;
		goto close_fd;
	}

	num = argconfig_parse_comma_sep_array(cfg.cntlist, list, 2047);
	if (num == -1) {
		fprintf(stderr, "%s: controller id list is required\n",
						cmd->name);
		err = -EINVAL;
		goto close_fd;
	}

	for (i = 0; i < num; i++)
		ctrlist[i] = (uint16_t)list[i];

	if (attach)
		err = nvme_ns_attach_ctrls(fd, cfg.namespace_id, num, ctrlist);
	else
		err = nvme_ns_detach_ctrls(fd, cfg.namespace_id, num, ctrlist);

	if (!err)
		printf("%s: Success, nsid:%d\n", cmd->name, cfg.namespace_id);
	else if (err > 0)
		show_nvme_status(err);
	else
		perror(attach ? "attach namespace" : "detach namespace");

close_fd:
	close(fd);
ret:
	return nvme_status_to_errno(err, false);
}

static int attach_ns(int argc, char **argv, struct command *cmd, struct plugin *plugin)
{
	const char *desc = "Attach the given namespace to the "\
		"given controller or comma-sep list of controllers. ID of the "\
		"given namespace becomes active upon attachment to a "\
		"controller. A namespace must be attached to a controller "\
		"before IO commands may be directed to that namespace.";
	return nvme_attach_ns(argc, argv, 1, desc, cmd);
}

static int detach_ns(int argc, char **argv, struct command *cmd, struct plugin *plugin)
{
	const char *desc = "Detach the given namespace from the "\
		"given controller; de-activates the given namespace's ID. A "\
		"namespace must be attached to a controller before IO "\
		"commands may be directed to that namespace.";
	return nvme_attach_ns(argc, argv, 0, desc, cmd);
}

static int create_ns(int argc, char **argv, struct command *cmd, struct plugin *plugin)
{
	const char *desc = "Send a namespace management command "\
		"to the specified device to create a namespace with the given "\
		"parameters. The next available namespace ID is used for the "\
		"create operation. Note that create-ns does not attach the "\
		"namespace to a controller, the attach-ns command is needed.";
	const char *nsze = "size of ns";
	const char *ncap = "capacity of ns";
	const char *flbas = "FLBA size";
	const char *dps = "data protection capabilities";
	const char *nmic = "multipath and sharing capabilities";
	const char *timeout = "timeout value, in milliseconds";
	const char *bs = "target block size";

	int err = 0, fd, i;
	struct nvme_id_ns ns;
	__u32 nsid;

	struct config {
		__u64	nsze;
		__u64	ncap;
		__u8	flbas;
		__u8	dps;
		__u8	nmic;
		__u64	bs;
		__u32	timeout;
	};

	struct config cfg = {
		.flbas		= 0xff,
		.bs		= 0x00,
		.timeout	= NVME_IOCTL_TIMEOUT,
	};

	OPT_ARGS(opts) = {
		OPT_SUFFIX("nsze",       's', &cfg.nsze,    nsze),
		OPT_SUFFIX("ncap",       'c', &cfg.ncap,    ncap),
		OPT_BYTE("flbas",        'f', &cfg.flbas,   flbas),
		OPT_BYTE("dps",          'd', &cfg.dps,     dps),
		OPT_BYTE("nmic",         'm', &cfg.nmic,    nmic),
		OPT_SUFFIX("block-size", 'b', &cfg.bs,      bs),
		OPT_UINT("timeout",      't', &cfg.timeout, timeout),
		OPT_END()
	};

	fd = parse_and_open(argc, argv, desc, opts, &cfg, sizeof(cfg));
	if (fd < 0) {
		err = fd;
		goto ret;
	}

	if (cfg.flbas != 0xff && cfg.bs != 0x00) {
		fprintf(stderr,
			"Invalid specification of both FLBAS and Block Size, please specify only one\n");
		err = -EINVAL;
		goto close_fd;
	}
	if (cfg.bs) {
		if ((cfg.bs & (~cfg.bs + 1)) != cfg.bs) {
			fprintf(stderr,
				"Invalid value for block size (%"PRIu64"). Block size must be a power of two\n",
				(uint64_t)cfg.bs);
			err = -EINVAL;
			goto close_fd;
		}
		err = nvme_identify_ns(fd, NVME_NSID_ALL, 0, &ns);
		if (err) {
			if (err < 0)
				perror("identify-namespace");
			else {
				fprintf(stderr, "identify failed\n");
				show_nvme_status(err);
			}
			goto close_fd;
		}
		for (i = 0; i < 16; ++i) {
			if ((1 << ns.lbaf[i].ds) == cfg.bs && ns.lbaf[i].ms == 0) {
				cfg.flbas = i;
				break;
			}
		}

	}
	if (cfg.flbas == 0xff) {
		fprintf(stderr,
			"FLBAS corresponding to block size %"PRIu64" not found\n",
			(uint64_t)cfg.bs);
		fprintf(stderr,
			"Please correct block size, or specify FLBAS directly\n");

		err = -EINVAL;
		goto close_fd;
	}


	err = nvme_ns_create(fd, cfg.nsze, cfg.ncap, cfg.flbas, cfg.dps,
			     cfg.nmic, cfg.timeout, &nsid);
	if (!err)
		printf("%s: Success, created nsid:%d\n", cmd->name, nsid);
	else if (err > 0)
		show_nvme_status(err);
	else
		perror("create namespace");

close_fd:
	close(fd);
ret:
	return nvme_status_to_errno(err, false);
}

static int list_subsys(int argc, char **argv, struct command *cmd,
		struct plugin *plugin)
{
	struct subsys_list_item *slist;
	int fmt, ret, subcnt = 0;
	char *subsysnqn = NULL;
	const char *desc = "Retrieve information for subsystems";
	__u32 namespace_id;
	struct config {
		char *output_format;
	};

	struct config cfg = {
		.output_format = "normal",
	};

	OPT_ARGS(opts) = {
		OPT_FMT("output-format", 'o', &cfg.output_format, "Output Format: normal|json"),
		OPT_END()
	};

	ret = argconfig_parse(argc, argv, desc, opts, &cfg, sizeof(cfg));
	if (ret < 0)
		goto ret;

	devicename = NULL;
	if (optind < argc) {
		char path[512];
		int id;

		devicename = basename(argv[optind]);
		if (sscanf(devicename, "nvme%dn%d", &id,
			   &namespace_id) != 2) {
			fprintf(stderr, "%s is not a NVMe namespace device\n",
				argv[optind]);
			ret = -EINVAL;
			goto ret;
		}
		sprintf(path, "/sys/block/%s/device", devicename);
		subsysnqn = get_nvme_subsnqn(path);
		if (!subsysnqn) {
			fprintf(stderr, "Cannot read subsys NQN from %s\n",
				devicename);
			ret = -EINVAL;
			goto ret;
		}
		optind++;
	}

	if (ret < 0) {
		argconfig_print_help(desc, opts);
		goto free;
	}
	fmt = validate_output_format(cfg.output_format);
	if (fmt != JSON && fmt != NORMAL) {
		if (subsysnqn)
			free(subsysnqn);
		ret = -EINVAL;
		goto free;
	}

	slist = get_subsys_list(&subcnt, subsysnqn, namespace_id);
	if (fmt == JSON)
		json_print_nvme_subsystem_list(slist, subcnt);
	else
		show_nvme_subsystem_list(slist, subcnt);

	free_subsys_list(slist, subcnt);
free:
	if (subsysnqn)
		free(subsysnqn);

ret:
	return nvme_status_to_errno(ret, false);
}

static int list(int argc, char **argv, struct command *cmd, struct plugin *plugin)
{
	const char *desc = "Retrieve basic information for all NVMe namespaces";
	const char *verbose = "Increase output verbosity";
	struct nvme_topology t;
	int fmt, ret = 0;

	struct config {
		char *output_format;
		int verbose;
	};

	struct config cfg = {
		.output_format = "normal",
		.verbose = 0,
	};

	OPT_ARGS(opts) = {
		OPT_FMT("output-format", 'o', &cfg.output_format, output_format),
		OPT_FLAG("verbose",      'v', &cfg.verbose,       verbose),
		OPT_END()
	};

	ret = argconfig_parse(argc, argv, desc, opts, &cfg, sizeof(cfg));
	if (ret < 0)
		return ret;

	fmt = validate_output_format(cfg.output_format);
	if (fmt != JSON && fmt != NORMAL)
		return -EINVAL;

	ret = scan_subsystems(&t);
	if (ret) {
		fprintf(stderr, "Failed to scan namespaces\n");
		return ret;
	}

	if (fmt == JSON)
		json_print_list_items(&t, cfg.verbose);
	else
		show_list_items(&t, cfg.verbose);

	free_topology(&t);
	return 0;
}

/*
 * Given a controller name, create a ctrl_list_item with its
 * attributes and compare the attributes against the connect args
 * given.
 * Return true/false based on whether it matches
 */
bool ctrl_matches_connectargs(char *name, struct connect_args *args)
{
	struct ctrl_list_item *ctrl;
	bool found = false;

	ctrl = malloc(sizeof(*ctrl));
	if (!ctrl) {
		fprintf(stderr, "Failed to allocate controller list element\n");
		return false;
	}
	memset(ctrl, 0, sizeof(*ctrl));

	if (get_nvme_ctrl_info(name, SYS_NVME, ctrl, NVME_NSID_ALL))
		goto cleanup_exit;

	if (!strcmp(ctrl->subsysnqn, args->subsysnqn) &&
	    !strcmp(ctrl->transport, args->transport) &&
	    (!strcmp(ctrl->traddr, args->traddr) ||
	     !strcmp(args->traddr, "none")) &&
	    (!strcmp(ctrl->trsvcid, args->trsvcid) ||
	     !strcmp(args->trsvcid, "none")) &&
	    (!strcmp(ctrl->host_traddr, args->host_traddr) ||
	     !strcmp(args->host_traddr, "none")))
		found = true;

cleanup_exit:
	free_ctrl_list_item(ctrl);
	free(ctrl);

	return found;
}

/*
 * Look through the system to find an existing controller whose
 * attributes match the connect arguments specified
 * If found, a string containing the controller name (ex: "nvme?")
 * is returned.
 * If not found, a NULL is returned.
 */
char *find_ctrl_with_connectargs(struct connect_args *args)
{
	struct dirent **devices;
	char *devname = NULL;
	int i, n;

	n = scandir(SYS_NVME, &devices, scan_ctrls_filter, alphasort);
	if (n < 0) {
		fprintf(stderr, "no NVMe controller(s) detected.\n");
		return NULL;
	}

	for (i = 0; i < n; i++) {
		if (ctrl_matches_connectargs(devices[i]->d_name, args)) {
			devname = strdup(devices[i]->d_name);
			if (devname == NULL)
				fprintf(stderr, "no memory for ctrl name %s\n",
						devices[i]->d_name);
			goto cleanup_devices;
		}
	}

cleanup_devices:
	for (i = 0; i < n; i++)
		free(devices[i]);
	free(devices);

	return devname;
}

int __id_ctrl(int argc, char **argv, struct command *cmd, struct plugin *plugin, void (*vs)(__u8 *vs, struct json_object *root))
{
	const char *desc = "Send an Identify Controller command to "\
		"the given device and report information about the specified "\
		"controller in human-readable or "\
		"binary format. May also return vendor-specific "\
		"controller attributes in hex-dump if requested.";
	const char *vendor_specific = "dump binary vendor field";
	const char *raw = "show identify in binary format";
	const char *human_readable = "show identify in readable format";
	int err, fmt, fd;
	unsigned int flags = 0;
	struct nvme_id_ctrl ctrl;

	struct config {
		int vendor_specific;
		int raw_binary;
		int human_readable;
		char *output_format;
	};

	struct config cfg = {
		.output_format = "normal",
	};

	OPT_ARGS(opts) = {
		OPT_FLAG("vendor-specific", 'v', &cfg.vendor_specific, vendor_specific),
		OPT_FMT("output-format",    'o', &cfg.output_format,   output_format),
		OPT_FLAG("raw-binary",      'b', &cfg.raw_binary,      raw),
		OPT_FLAG("human-readable",  'H', &cfg.human_readable,  human_readable),
		OPT_END()
	};

	fd = parse_and_open(argc, argv, desc, opts, &cfg, sizeof(cfg));
	if (fd < 0) {
		err = fd;
		goto ret;
	}

	fmt = validate_output_format(cfg.output_format);
	if (fmt < 0) {
		err = fmt;
		goto close_fd;
	}
	if (cfg.raw_binary) {
		fprintf(stderr, "binary output\n");
		fmt = BINARY;
	}

	if (cfg.vendor_specific)
		flags |= VS;
	if (cfg.human_readable)
		flags |= HUMAN;

	err = nvme_identify_ctrl(fd, &ctrl);
	if (!err) {
		if (fmt == BINARY)
			d_raw((unsigned char *)&ctrl, sizeof(ctrl));
		else if (fmt == JSON)
			json_nvme_id_ctrl(&ctrl, flags, vs);
		else {
			printf("NVME Identify Controller:\n");
			__show_nvme_id_ctrl(&ctrl, flags, vs);
		}
	}
	else if (err > 0)
		show_nvme_status(err);
	else
		perror("identify controller");

close_fd:
	close(fd);
ret:
	return nvme_status_to_errno(err, false);
}

static int id_ctrl(int argc, char **argv, struct command *cmd, struct plugin *plugin)
{
	return __id_ctrl(argc, argv, cmd, plugin, NULL);
}

static int ns_descs(int argc, char **argv, struct command *cmd, struct plugin *plugin)
{
	const char *desc = "Send Namespace Identification Descriptors command to the "\
			    "given device, returns the namespace identification descriptors "\
			    "of the specific namespace in either human-readable or binary format.";
	const char *raw = "show descriptors in binary format";
	const char *namespace_id = "identifier of desired namespace";
	int err, fmt, fd;
	void *nsdescs;
	struct config {
		__u32 namespace_id;
		int raw_binary;
		char *output_format;
	};

	struct config cfg = {
		.namespace_id = 0,
		.output_format = "normal",
	};

	OPT_ARGS(opts) = {
		OPT_UINT("namespace-id",  'n', &cfg.namespace_id,  namespace_id),
		OPT_FMT("output-format",  'o', &cfg.output_format, output_format),
		OPT_FLAG("raw-binary",    'b', &cfg.raw_binary,    raw),
		OPT_END()
	};

	fd = parse_and_open(argc, argv, desc, opts, &cfg, sizeof(cfg));
	if (fd < 0) {
		err = fd;
		goto ret;
	}

	fmt = validate_output_format(cfg.output_format);
	if (fmt < 0) {
		err = fmt;
		goto close_fd;
	}
	if (cfg.raw_binary)
		fmt = BINARY;
	if (!cfg.namespace_id) {
		cfg.namespace_id = get_nsid(fd);
		if (cfg.namespace_id == 0) {
			err = -EINVAL;
			goto close_fd;
		}
	}

	if (posix_memalign(&nsdescs, getpagesize(), 0x1000)) {
		fprintf(stderr, "can not allocate controller list payload\n");
		err = -ENOMEM;
		goto close_fd;
	}

	err = nvme_identify_ns_descs(fd, cfg.namespace_id, nsdescs);
	if (!err) {
		if (fmt == BINARY)
			d_raw((unsigned char *)nsdescs, 0x1000);
		else if (fmt == JSON)
			json_nvme_id_ns_descs(nsdescs);
		else {
			printf("NVME Namespace Identification Descriptors NS %d:\n", cfg.namespace_id);
			show_nvme_id_ns_descs(nsdescs);
		}
	}
	else if (err > 0)
		show_nvme_status(err);
	else
		perror("identify namespace");

	free(nsdescs);

close_fd:
	close(fd);
ret:
	return nvme_status_to_errno(err, false);
}

static int id_ns(int argc, char **argv, struct command *cmd, struct plugin *plugin)
{
	const char *desc = "Send an Identify Namespace command to the "\
		"given device, returns properties of the specified namespace "\
		"in either human-readable or binary format. Can also return "\
		"binary vendor-specific namespace attributes.";
	const char *force = "Return this namespace, even if not attaced (1.2 devices only)";
	const char *vendor_specific = "dump binary vendor fields";
	const char *raw = "show identify in binary format";
	const char *human_readable = "show identify in readable format";
	const char *namespace_id = "identifier of desired namespace";
	struct nvme_id_ns ns;
	int err, fmt, fd;
	unsigned int flags = 0;

	struct config {
		__u32 namespace_id;
		int   vendor_specific;
		int   raw_binary;
		int   human_readable;
		int   force;
		char *output_format;
	};

	struct config cfg = {
		.namespace_id    = 0,
		.output_format = "normal",
	};

	OPT_ARGS(opts) = {
		OPT_UINT("namespace-id",    'n', &cfg.namespace_id,    namespace_id),
		OPT_FLAG("force",           'f', &cfg.force,           force),
		OPT_FLAG("vendor-specific", 'v', &cfg.vendor_specific, vendor_specific),
		OPT_FLAG("raw-binary",      'b', &cfg.raw_binary,      raw),
		OPT_FMT("output-format",    'o', &cfg.output_format,   output_format),
		OPT_FLAG("human-readable",  'H', &cfg.human_readable,  human_readable),
		OPT_END()
	};

	fd = parse_and_open(argc, argv, desc, opts, &cfg, sizeof(cfg));
	if (fd < 0) {
		err = fd;
		goto ret;
	}

	fmt = validate_output_format(cfg.output_format);
	if (fmt < 0) {
		err = fmt;
		goto close_fd;
	}
	if (cfg.raw_binary)
		fmt = BINARY;
	if (cfg.vendor_specific)
		flags |= VS;
	if (cfg.human_readable)
		flags |= HUMAN;
	if (!cfg.namespace_id && S_ISBLK(nvme_stat.st_mode)) {
		cfg.namespace_id = get_nsid(fd);
		if (cfg.namespace_id == 0) {
			err = -EINVAL;
			goto close_fd;
		}
	}
	else if(!cfg.namespace_id)
		fprintf(stderr,
			"Error: requesting namespace-id from non-block device\n");

	err = nvme_identify_ns(fd, cfg.namespace_id, cfg.force, &ns);
	if (!err) {
		if (fmt == BINARY)
			d_raw((unsigned char *)&ns, sizeof(ns));
		else if (fmt == JSON)
			json_nvme_id_ns(&ns, flags);
		else {
			printf("NVME Identify Namespace %d:\n", cfg.namespace_id);
			show_nvme_id_ns(&ns, flags);
		}
	}
	else if (err > 0)
		show_nvme_status(err);
	else
		perror("identify namespace");

close_fd:
	close(fd);
ret:
	return nvme_status_to_errno(err, false);
}

static int id_ns_granularity(int argc, char **argv, struct command *cmd, struct plugin *plugin)
{
	const char *desc = "Send an Identify Namespace Granularity List command to the "\
		"given device, returns namespace granularity list "\
		"in either human-readable or binary format.";
	int err, fmt, fd;
	unsigned int flags = 0;
	struct nvme_id_ns_granularity_list *granularity_list;

	struct config {
		char *output_format;
	};

	struct config cfg = {
		.output_format = "normal",
	};

	OPT_ARGS(opts) = {
		OPT_FMT("output-format", 'o', &cfg.output_format, output_format),
		OPT_END()
	};

	fd = parse_and_open(argc, argv, desc, opts, &cfg, sizeof(cfg));
	if (fd < 0) {
		err = fd;
		goto ret;
	}

	fmt = validate_output_format(cfg.output_format);
	if (fmt < 0) {
		err = fmt;
		goto close_fd;
	}

	if (posix_memalign((void *)&granularity_list, getpagesize(), NVME_IDENTIFY_DATA_SIZE)) {
		fprintf(stderr, "can not allocate granularity list payload\n");
		err = -ENOMEM;
		goto close_fd;
	}

	err = nvme_identify_ns_granularity(fd, granularity_list);
	if (!err) {
		if (fmt == BINARY)
			d_raw((unsigned char *)granularity_list, sizeof(*granularity_list));
		else if (fmt == JSON)
			json_nvme_id_ns_granularity_list(granularity_list, flags);
		else
			show_nvme_id_ns_granularity_list(granularity_list, flags);
	}
	else if (err > 0)
		show_nvme_status(err);
	else
		perror("identify namespace granularity");

close_fd:
	close(fd);
ret:
	return nvme_status_to_errno(err, false);
}

static int id_nvmset(int argc, char **argv, struct command *cmd, struct plugin *plugin)
{
	const char *desc = "Send an Identify NVM Set List command to the "\
		"given device, returns entries for NVM Set identifiers greater "\
		"than or equal to the value specified CDW11.NVMSETID "\
		"in either binary format or json format";
	const char *nvmset_id = "NVM Set Identify value";
	int err, fmt, fd;
	struct nvme_id_nvmset nvmset;

	struct config {
		__u16 nvmset_id;
		char *output_format;
	};

	struct config cfg = {
		.nvmset_id = 0,
		.output_format = "normal",
	};

	OPT_ARGS(opts) = {
		OPT_UINT("nvmset_id",    'i', &cfg.nvmset_id,     nvmset_id),
		OPT_FMT("output-format", 'o', &cfg.output_format, output_format),
		OPT_END()
	};

	fd = parse_and_open(argc, argv, desc, opts, &cfg, sizeof(cfg));
	if (fd < 0) {
		err = fd;
		goto ret;
	}

	fmt = validate_output_format(cfg.output_format);
	if (fmt < 0) {
		err = fmt;
		goto close_fd;
	}

	err = nvme_identify_nvmset(fd, cfg.nvmset_id, &nvmset);
	if (!err) {
		if (fmt == BINARY)
			d_raw((unsigned char *)&nvmset, sizeof(nvmset));
		else if (fmt == JSON)
			json_nvme_id_nvmset(&nvmset, devicename);
		else {
			printf("NVME Identify NVM Set List %d:\n", cfg.nvmset_id);
			show_nvme_id_nvmset(&nvmset);
		}
	}
	else if (err > 0)
		show_nvme_status(err);
	else
		perror("identify nvm set list");

close_fd:
	close(fd);
ret:
	return nvme_status_to_errno(err, false);
}

static int id_uuid(int argc, char **argv, struct command *cmd, struct plugin *plugin)
{
	const char *desc = "Send an Identify UUID List command to the "\
		"given device, returns list of supported Vendor Specific UUIDs "\
		"in either human-readable or binary format.";
	const char *raw = "show uuid in binary format";
	const char *human_readable = "show uuid in readable format";
	struct nvme_id_uuid_list uuid_list;
	int err, fmt, fd;
	unsigned int flags = 0;
	struct config {
		int   raw_binary;
		int   human_readable;
		char *output_format;
	};
	struct config cfg = {
		.output_format = "normal",
	};

	OPT_ARGS(opts) = {
		OPT_FMT("output-format",   'o', &cfg.output_format,  output_format),
		OPT_FLAG("raw-binary",     'b', &cfg.raw_binary,     raw),
		OPT_FLAG("human-readable", 'H', &cfg.human_readable, human_readable),
		OPT_END()
	};

	fd = parse_and_open(argc, argv, desc, opts, &cfg, sizeof(cfg));
	if (fd < 0)
		return fd;

	fmt = validate_output_format(cfg.output_format);
	if (fmt < 0) {
		err = fmt;
		goto close_fd;
	}

	if (cfg.raw_binary)
		fmt = BINARY;
	if (cfg.human_readable)
		flags |= HUMAN;

	err = nvme_identify_uuid(fd, &uuid_list);
	if (!err) {
		if (fmt == BINARY)
			d_raw((unsigned char *)&uuid_list, sizeof(uuid_list));
		else if (fmt == JSON)
			json_nvme_id_uuid_list(&uuid_list);
		else {
			printf("NVME Identify UUID:\n");
			show_nvme_id_uuid_list(&uuid_list, flags);
		}
	} else if (err > 0)
		show_nvme_status(err);
	else
		perror("identify UUID list");
close_fd:
	close(fd);
	return err;
}

static int get_ns_id(int argc, char **argv, struct command *cmd, struct plugin *plugin)
{
	int err = 0, nsid, fd;
	const char *desc = "Get namespce ID of a the block device.";

	OPT_ARGS(opts) = {
		OPT_END()
	};

	fd = parse_and_open(argc, argv, desc, opts, NULL, 0);
	if (fd < 0) {
		err = fd;
		goto ret;
	}

	nsid = nvme_get_nsid(fd);
	if (nsid <= 0) {
		perror(devicename);
		err = errno;
		goto close_fd;
	}
	printf("%s: namespace-id:%d\n", devicename, nsid);

close_fd:
	close(fd);
ret:
	return nvme_status_to_errno(err, false);
}

static int virtual_mgmt(int argc, char **argv, struct command *cmd, struct plugin *plugin)
{
	const char *desc  = "The Virtualization Management command is supported by primary controllers "\
		"that support the Virtualization Enhancements capability. This command is used for:\n"\
		"  1. Modifying Flexible Resource allocation for the primary controller\n"\
		"  2. Assigning Flexible Resources for secondary controllers\n"\
		"  3. Setting the Online and Offline state for secondary controllers";
	const char *cntlid = "Controller Identifier(CNTLID)";
	const char *rt = "Resource Type(RT): [0,1]\n"\
		"0h: VQ Resources\n"\
		"1h: VI Resources";
	const char *act = "Action(ACT): [1,7,8,9]\n"\
		"1h: Primary Flexible\n"\
		"7h: Secondary Offline\n"\
		"8h: Secondary Assign\n"\
		"9h: Secondary Online";
	const char *nr = "Number of Controller Resources(NR)";
	int fd, err;
	__u32 result;

	struct config {
		int     cntlid;
		int     rt;
		int     act;
		__u32   cdw10;
		__u32   cdw11;
	};

	struct config cfg = {
		.cntlid	  = 0,
		.rt	  = 0,
		.act	  = 0,
		.cdw10	  = 0,
		.cdw11	  = 0,
	};

	OPT_ARGS(opts) = {
		OPT_UINT("cntlid", 'c', &cfg.cntlid, cntlid),
		OPT_UINT("rt",     'r', &cfg.rt,     rt),
		OPT_UINT("act",    'a', &cfg.act,    act),
		OPT_UINT("nr",     'n', &cfg.cdw11,  nr),
		OPT_END()
	};

	fd = parse_and_open(argc, argv, desc, opts, &cfg, sizeof(cfg));
	if (fd < 0) {
		err = fd;
		goto ret;
	}

	cfg.cdw10 = cfg.cntlid << 16;
	cfg.cdw10 = cfg.cdw10 | (cfg.rt << 8);
	cfg.cdw10 = cfg.cdw10 | cfg.act;

	err = nvme_virtual_mgmt(fd, cfg.cdw10, cfg.cdw11, &result);
	if (!err) {
		printf("success, Number of Resources allocated:%#x\n", result);
	} else if (err > 0) {
		show_nvme_status(err);
	} else
		perror("virt-mgmt");

	close(fd);
ret:
	return nvme_status_to_errno(err, false);
}

static int list_secondary_ctrl(int argc, char **argv, struct command *cmd, struct plugin *plugin)
{
	const char *desc = "Show secondary controller list associated with the primary controller "\
		"of the given device.";
	const char *controller = "lowest controller identifier to display";
	const char *namespace_id = "optional namespace attached to controller";
	const char *num_entries = "number of entries to retrieve";
	int err, fmt, fd;
	struct nvme_secondary_controllers_list *sc_list;

	struct config {
		__u16 cntid;
		__u32 num_entries;
		__u32 namespace_id;
		char *output_format;
	};

	struct config cfg = {
		.cntid = 0,
		.namespace_id = 0,
		.output_format = "normal",
		.num_entries = ARRAY_SIZE(sc_list->sc_entry),
	};

	OPT_ARGS(opts) = {
		OPT_SHRT("cntid",        'c', &cfg.cntid,         controller),
		OPT_UINT("namespace-id", 'n', &cfg.namespace_id,  namespace_id),
		OPT_UINT("num-entries",  'e', &cfg.num_entries,   num_entries),
		OPT_FMT("output-format", 'o', &cfg.output_format, output_format),
		OPT_END()
	};

	fd = parse_and_open(argc, argv, desc, opts, &cfg, sizeof(cfg));
	if (fd < 0) {
		err = fd;
		goto ret;
	}

	fmt = validate_output_format(cfg.output_format);
	if (fmt < 0) {
		err = fmt;
		goto close_fd;
	}

	if (!cfg.num_entries) {
		fprintf(stderr, "non-zero num-entries is required param\n");
		err = -EINVAL;
		goto close_fd;
	}

	if (posix_memalign((void *)&sc_list, getpagesize(), sizeof(*sc_list))) {
		fprintf(stderr, "can not allocate controller list payload\n");
		err = -ENOMEM;
		goto close_fd;
	}

	err = nvme_identify_secondary_ctrl_list(fd, cfg.namespace_id, cfg.cntid, sc_list);
	if (!err) {
		if (fmt == BINARY)
			d_raw((unsigned char *)sc_list, sizeof(*sc_list));
		else if (fmt == JSON)
			json_nvme_list_secondary_ctrl(sc_list, cfg.num_entries);
		else
			show_nvme_list_secondary_ctrl(sc_list, cfg.num_entries);
	} else if (err > 0)
		show_nvme_status(err);
	else
		perror("id secondary controller list");

	free(sc_list);

close_fd:
	close(fd);
ret:
	return nvme_status_to_errno(err, false);
}

static int device_self_test(int argc, char **argv, struct command *cmd, struct plugin *plugin)
{
	const char *desc  = "Implementing the device self-test feature"\
		" which provides the necessary log to determine the state of the device";
	const char *namespace_id = "Indicate the namespace in which the device self-test"\
		" has to be carried out";
	const char * self_test_code = "This field specifies the action taken by the device self-test command : "\
		"\n1h Start a short device self-test operation\n"\
		"2h Start a extended device self-test operation\n"\
		"eh Start a vendor specific device self-test operation\n"\
		"fh abort the device self-test operation\n";
	int fd, err;

	struct config {
		__u32 namespace_id;
		__u32 cdw10;
	};

	struct config cfg = {
		.namespace_id  = NVME_NSID_ALL,
		.cdw10         = 0,
	};

	OPT_ARGS(opts) = {
		OPT_UINT("namespace-id",   'n', &cfg.namespace_id, namespace_id),
		OPT_UINT("self-test-code", 's', &cfg.cdw10,        self_test_code),
		OPT_END()
	};

	fd = parse_and_open(argc, argv, desc, opts, &cfg, sizeof(cfg));
	if (fd < 0) {
		err = fd;
		goto ret;
	}

	err = nvme_self_test_start(fd, cfg.namespace_id, cfg.cdw10);
	if (!err) {
		if ((cfg.cdw10 & 0xf) == 0xf)
			printf("Aborting device self-test operation\n");
		else
			printf("Device self-test started\n");
	} else if (err > 0) {
		show_nvme_status(err);
	} else
		perror("Device self-test");

	close(fd);
ret:
	return nvme_status_to_errno(err, false);
}

static int self_test_log(int argc, char **argv, struct command *cmd, struct plugin *plugin)
{
	struct nvme_self_test_log self_test_log;
	const char *desc = "Retrieve the self-test log for the given device and given test "\
			"(or optionally a namespace) in either decoded format "\
			"(default) or binary.";
	int err, fmt, fd;

	struct config {
		char *output_format;
	};

	struct config cfg = {
		.output_format = "normal",
	};

	OPT_ARGS(opts) = {
		OPT_FMT("output-format", 'o', &cfg.output_format, output_format),
		OPT_END()
	};

	fd = parse_and_open(argc, argv, desc, opts, &cfg, sizeof(cfg));
	if (fd < 0) {
		err = fd;
		goto ret;
	}

	fmt = validate_output_format(cfg.output_format);
	if (fmt < 0) {
		err = fmt;
		goto close_fd;
	}

	err = nvme_self_test_log(fd, &self_test_log);
	if (!err) {
		if (self_test_log.crnt_dev_selftest_compln == 100) {
			if (fmt == BINARY)
				d_raw((unsigned char *)&self_test_log, sizeof(self_test_log));
			else if (fmt == JSON)
				json_self_test_log(&self_test_log, devicename);
			else
				show_self_test_log(&self_test_log, devicename);
		} else {
			printf("Test is %d%% complete and is still in progress.\n",
				self_test_log.crnt_dev_selftest_compln);
		}
	} else if (err > 0) {
		show_nvme_status(err);
	} else {
		perror("self_test_log");
	}

close_fd:
	close(fd);
ret:
	return nvme_status_to_errno(err, false);
}

static int get_feature(int argc, char **argv, struct command *cmd, struct plugin *plugin)
{
	const char *desc = "Read operating parameters of the "\
		"specified controller. Operating parameters are grouped "\
		"and identified by Feature Identifiers; each Feature "\
		"Identifier contains one or more attributes that may affect "\
		"behaviour of the feature. Each Feature has three possible "\
		"settings: default, saveable, and current. If a Feature is "\
		"saveable, it may be modified by set-feature. Default values "\
		"are vendor-specific and not changeable. Use set-feature to "\
		"change saveable Features.";
	const char *raw = "show feature in binary format";
	const char *namespace_id = "identifier of desired namespace";
	const char *feature_id = "feature identifier";
	const char *sel = "[0-3]: current/default/saved/supported";
	const char *data_len = "buffer len if data is returned through host memory buffer";
	const char *cdw11 = "dword 11 for interrupt vector config";
	const char *human_readable = "show feature in readable format";
	int err, fd;
	__u32 result;
	void *buf = NULL;

	struct config {
		__u32 namespace_id;
		__u32 feature_id;
		__u8  sel;
		__u32 cdw11;
		__u32 data_len;
		int  raw_binary;
		int  human_readable;
	};

	struct config cfg = {
		.namespace_id = 1,
		.feature_id   = 0,
		.sel          = 0,
		.cdw11        = 0,
		.data_len     = 0,
	};

	OPT_ARGS(opts) = {
		OPT_UINT("namespace-id",  'n', &cfg.namespace_id,   namespace_id),
		OPT_UINT("feature-id",    'f', &cfg.feature_id,     feature_id),
		OPT_BYTE("sel",           's', &cfg.sel,            sel),
		OPT_UINT("data-len",      'l', &cfg.data_len,       data_len),
		OPT_FLAG("raw-binary",    'b', &cfg.raw_binary,     raw),
		OPT_UINT("cdw11",         'c', &cfg.cdw11,          cdw11),
		OPT_FLAG("human-readable",'H', &cfg.human_readable, human_readable),
		OPT_END()
	};

	fd = parse_and_open(argc, argv, desc, opts, &cfg, sizeof(cfg));
	if (fd < 0) {
		err = fd;
		goto ret;
	}

	if (cfg.sel > 7) {
		fprintf(stderr, "invalid 'select' param:%d\n", cfg.sel);
		err = -EINVAL;
		goto close_fd;
	}
	if (!cfg.feature_id) {
		fprintf(stderr, "feature-id required param\n");
		err = -EINVAL;
		goto close_fd;
	}

	switch (cfg.feature_id) {
	case NVME_FEAT_LBA_RANGE:
		cfg.data_len = 4096;
		break;
	case NVME_FEAT_AUTO_PST:
		cfg.data_len = 256;
		break;
	case NVME_FEAT_HOST_MEM_BUF:
		cfg.data_len = 4096;
		break;
	case NVME_FEAT_HOST_ID:
		cfg.data_len = 8;
		/* check for Extended Host Identifier */
		if (cfg.cdw11 & 0x1)
			cfg.data_len = 16;
		break;
	case NVME_FEAT_PLM_CONFIG:
		cfg.data_len = 512;
		break;
	case NVME_FEAT_TIMESTAMP:
		cfg.data_len = 8;
		break;
	case NVME_FEAT_HOST_BEHAVIOR:
		cfg.data_len = 512;
		break;
	}

	if (cfg.sel == 3)
		cfg.data_len = 0;

	if (cfg.data_len) {
		if (posix_memalign(&buf, getpagesize(), cfg.data_len)) {
			fprintf(stderr, "can not allocate feature payload\n");
			err = -ENOMEM;
			goto close_fd;
		}
		memset(buf, 0, cfg.data_len);
	}

	err = nvme_get_feature(fd, cfg.namespace_id, cfg.feature_id, cfg.sel, cfg.cdw11,
			cfg.data_len, buf, &result);
	if (!err) {
		if (!cfg.raw_binary || !buf) {
			printf("get-feature:%#02x (%s), %s value:%#08x\n", cfg.feature_id,
				nvme_feature_to_string(cfg.feature_id),
				nvme_select_to_string(cfg.sel), result);
			if (cfg.sel == 3)
				nvme_show_select_result(result);
			else if (cfg.human_readable)
				nvme_feature_show_fields(cfg.feature_id, result, buf);
			else if (buf)
				d(buf, cfg.data_len, 16, 1);
		} else if (buf)
			d_raw(buf, cfg.data_len);
	} else if (err > 0) {
		show_nvme_status(err);
	} else
		perror("get-feature");

	if (buf)
		free(buf);

close_fd:
	close(fd);
ret:
	return nvme_status_to_errno(err, false);
}

static int fw_download(int argc, char **argv, struct command *cmd, struct plugin *plugin)
{
	const char *desc = "Copy all or part of a firmware image to "\
		"a controller for future update. Optionally, specify how "\
		"many KiB of the firmware to transfer at once. The offset will "\
		"start at 0 and automatically adjust based on xfer size "\
		"unless fw is split across multiple files. May be submitted "\
		"while outstanding commands exist on the Admin and IO "\
		"Submission Queues. Activate downloaded firmware with "\
		"fw-activate, and then reset the device to apply the downloaded firmware.";
	const char *fw = "firmware file (required)";
	const char *xfer = "transfer chunksize limit";
	const char *offset = "starting dword offset, default 0";
	int err, fd, fw_fd = -1;
	unsigned int fw_size;
	struct stat sb;
	void *fw_buf, *buf;

	struct config {
		char  *fw;
		__u32 xfer;
		__u32 offset;
	};

	struct config cfg = {
		.fw     = "",
		.xfer   = 4096,
		.offset = 0,
	};

	OPT_ARGS(opts) = {
		OPT_FILE("fw",     'f', &cfg.fw,     fw),
		OPT_UINT("xfer",   'x', &cfg.xfer,   xfer),
		OPT_UINT("offset", 'o', &cfg.offset, offset),
		OPT_END()
	};

	fd = parse_and_open(argc, argv, desc, opts, &cfg, sizeof(cfg));
	if (fd < 0) {
		err = fd;
		goto ret;
	}

	fw_fd = open(cfg.fw, O_RDONLY);
	cfg.offset <<= 2;
	if (fw_fd < 0) {
		fprintf(stderr, "Failed to open firmware file %s: %s\n",
				cfg.fw, strerror(errno));
		err = -EINVAL;
		goto close_fd;
	}

	err = fstat(fw_fd, &sb);
	if (err < 0) {
		perror("fstat");
		goto close_fw_fd;
	}

	fw_size = sb.st_size;
	if (fw_size & 0x3) {
		fprintf(stderr, "Invalid size:%d for f/w image\n", fw_size);
		err = -EINVAL;
		goto close_fw_fd;
	}
	if (posix_memalign(&fw_buf, getpagesize(), fw_size)) {
		fprintf(stderr, "No memory for f/w size:%d\n", fw_size);
		err = -ENOMEM;
		goto close_fw_fd;
	}

	buf = fw_buf;
	if (cfg.xfer == 0 || cfg.xfer % 4096)
		cfg.xfer = 4096;
	if (read(fw_fd, fw_buf, fw_size) != ((ssize_t)(fw_size))) {
		err = -errno;
		fprintf(stderr, "read :%s :%s\n", cfg.fw, strerror(errno));
		goto free;
	}

	while (fw_size > 0) {
		cfg.xfer = min(cfg.xfer, fw_size);

		err = nvme_fw_download(fd, cfg.offset, cfg.xfer, fw_buf);
		if (err < 0) {
			perror("fw-download");
			break;
		} else if (err != 0) {
			show_nvme_status(err);
			break;
		}
		fw_buf     += cfg.xfer;
		fw_size    -= cfg.xfer;
		cfg.offset += cfg.xfer;
	}
	if (!err)
		printf("Firmware download success\n");

free:
	free(buf);
close_fw_fd:
	close(fw_fd);
close_fd:
	close(fd);
ret:
	return nvme_status_to_errno(err, false);
}

static char *nvme_fw_status_reset_type(__u32 status)
{
	switch (status & 0x3ff) {
	case NVME_SC_FW_NEEDS_CONV_RESET:	return "conventional";
	case NVME_SC_FW_NEEDS_SUBSYS_RESET:	return "subsystem";
	case NVME_SC_FW_NEEDS_RESET:		return "any controller";
	default:				return "unknown";
	}
}

static int fw_commit(int argc, char **argv, struct command *cmd, struct plugin *plugin)
{
	const char *desc = "Verify downloaded firmware image and "\
		"commit to specific firmware slot. Device is not automatically "\
		"reset following firmware activation. A reset may be issued "\
		"with an 'echo 1 > /sys/class/nvme/nvmeX/reset_controller'. "\
		"Ensure nvmeX is the device you just activated before reset.";
	const char *slot = "[0-7]: firmware slot for commit action";
	const char *action = "[0-7]: commit action";
	const char *bpid = "[0,1]: boot partition identifier, if applicable (default: 0)";
	int err, fd;

	struct config {
		__u8 slot;
		__u8 action;
		__u8 bpid;
	};

	struct config cfg = {
		.slot   = 0,
		.action = 0,
		.bpid   = 0,
	};

	OPT_ARGS(opts) = {
		OPT_BYTE("slot",   's', &cfg.slot,   slot),
		OPT_BYTE("action", 'a', &cfg.action, action),
		OPT_BYTE("bpid",   'b', &cfg.bpid,   bpid),
		OPT_END()
	};

	fd = parse_and_open(argc, argv, desc, opts, &cfg, sizeof(cfg));
	if (fd < 0) {
		err = fd;
		goto ret;
	}

	if (cfg.slot > 7) {
		fprintf(stderr, "invalid slot:%d\n", cfg.slot);
		err = -EINVAL;
		goto close_fd;
	}
	if (cfg.action > 7 || cfg.action == 4 || cfg.action == 5) {
		fprintf(stderr, "invalid action:%d\n", cfg.action);
		err = -EINVAL;
		goto close_fd;
	}
	if (cfg.bpid > 1) {
		fprintf(stderr, "invalid boot partition id:%d\n", cfg.bpid);
		err = -EINVAL;
		goto close_fd;
	}

	err = nvme_fw_commit(fd, cfg.slot, cfg.action, cfg.bpid);
	if (err < 0)
		perror("fw-commit");
	else if (err != 0)
		switch (err & 0x3ff) {
		case NVME_SC_FW_NEEDS_CONV_RESET:
		case NVME_SC_FW_NEEDS_SUBSYS_RESET:
		case NVME_SC_FW_NEEDS_RESET:
			printf("Success activating firmware action:%d slot:%d",
			       cfg.action, cfg.slot);
			if (cfg.action == 6 || cfg.action == 7)
				printf(" bpid:%d", cfg.bpid);
			printf(", but firmware requires %s reset\n", nvme_fw_status_reset_type(err));
			break;
		default:
			show_nvme_status(err);
			break;
		}
	else {
		printf("Success committing firmware action:%d slot:%d",
		       cfg.action, cfg.slot);
		if (cfg.action == 6 || cfg.action == 7)
			printf(" bpid:%d", cfg.bpid);
		printf("\n");
	}

close_fd:
	close(fd);
ret:
	return nvme_status_to_errno(err, false);
}

static int subsystem_reset(int argc, char **argv, struct command *cmd, struct plugin *plugin)
{
	const char *desc = "Resets the NVMe subsystem\n";
	int err, fd;

	OPT_ARGS(opts) = {
		OPT_END()
	};

	fd = parse_and_open(argc, argv, desc, opts, NULL, 0);
	if (fd < 0) {
		err = fd;
		goto ret;
	}

	err = nvme_subsystem_reset(fd);
	if (err < 0) {
		if (errno == ENOTTY)
			fprintf(stderr,
				"Subsystem-reset: NVM Subsystem Reset not supported.\n");
		else
			perror("Subsystem-reset");
	}

	close(fd);
ret:
	return nvme_status_to_errno(err, false);
}

static int reset(int argc, char **argv, struct command *cmd, struct plugin *plugin)
{
	const char *desc = "Resets the NVMe controller\n";
	int err, fd;

	OPT_ARGS(opts) = {
		OPT_END()
	};

	fd = parse_and_open(argc, argv, desc, opts, NULL, 0);
	if (fd < 0) {
		err = fd;
		goto ret;
	}

	err = nvme_reset_controller(fd);
	if (err < 0)
		perror("Reset");

	close(fd);
ret:
	return nvme_status_to_errno(err, false);
}

static int ns_rescan(int argc, char **argv, struct command *cmd, struct plugin *plugin)
{
	const char *desc = "Rescans the NVMe namespaces\n";
	int err, fd;

	OPT_ARGS(opts) = {
		OPT_END()
	};

	fd = parse_and_open(argc, argv, desc, opts, NULL, 0);
	if (fd < 0) {
		err = fd;
		goto ret;
	}

	err = nvme_ns_rescan(fd);
	if (err < 0)
		perror("Namespace Rescan");

	close(fd);
ret:
	return nvme_status_to_errno(err, false);
}

static int sanitize(int argc, char **argv, struct command *cmd, struct plugin *plugin)
{
	const char *desc = "Send a sanitize command.";
	const char *no_dealloc_desc = "No deallocate after sanitize.";
	const char *oipbp_desc = "Overwrite invert pattern between passes.";
	const char *owpass_desc = "Overwrite pass count.";
	const char *ause_desc = "Allow unrestricted sanitize exit.";
	const char *sanact_desc = "Sanitize action.";
	const char *ovrpat_desc = "Overwrite pattern.";

	int fd;
	int ret;

	struct config {
		int    no_dealloc;
		int    oipbp;
		__u8   owpass;
		int    ause;
		__u8   sanact;
		__u32  ovrpat;
	};

	struct config cfg = {
		.no_dealloc = 0,
		.oipbp = 0,
		.owpass = 0,
		.ause = 0,
		.sanact = 0,
		.ovrpat = 0,
	};

	OPT_ARGS(opts) = {
		OPT_FLAG("no-dealloc", 'd', &cfg.no_dealloc, no_dealloc_desc),
		OPT_FLAG("oipbp",      'i', &cfg.oipbp,      oipbp_desc),
		OPT_BYTE("owpass",     'n', &cfg.owpass,     owpass_desc),
		OPT_FLAG("ause",       'u', &cfg.ause,       ause_desc),
		OPT_BYTE("sanact",     'a', &cfg.sanact,     sanact_desc),
		OPT_UINT("ovrpat",     'p', &cfg.ovrpat,     ovrpat_desc),
		OPT_END()
	};

	fd = parse_and_open(argc, argv, desc, opts, NULL, 0);
	if (fd < 0) {
		ret = fd;
		goto ret;
	}

	switch (cfg.sanact) {
	case NVME_SANITIZE_ACT_CRYPTO_ERASE:
	case NVME_SANITIZE_ACT_BLOCK_ERASE:
	case NVME_SANITIZE_ACT_EXIT:
	case NVME_SANITIZE_ACT_OVERWRITE:
		break;
	default:
		fprintf(stderr, "Invalid Sanitize Action\n");
		ret = -EINVAL;
		goto close_fd;
	}

	if (cfg.sanact == NVME_SANITIZE_ACT_EXIT) {
	       if (cfg.ause || cfg.no_dealloc) {
			fprintf(stderr, "SANACT is Exit Failure Mode\n");
			ret = -EINVAL;
			goto close_fd;
	       }
	}

	if (cfg.sanact == NVME_SANITIZE_ACT_OVERWRITE) {
		if (cfg.owpass > 16) {
			fprintf(stderr, "OWPASS out of range [0-16]\n");
			ret = -EINVAL;
			goto close_fd;
		}
	} else {
		if (cfg.owpass || cfg.oipbp || cfg.ovrpat) {
			fprintf(stderr, "SANACT is not Overwrite\n");
			ret = -EINVAL;
			goto close_fd;
		}
	}

	ret = nvme_sanitize(fd, cfg.sanact, cfg.ause, cfg.owpass, cfg.oipbp,
			    cfg.no_dealloc, cfg.ovrpat);
	if (ret < 0)
		perror("sanitize");
	else if (ret > 0)
		show_nvme_status(ret);

close_fd:
	close(fd);
ret:
	return nvme_status_to_errno(ret, false);
}

static int show_registers(int argc, char **argv, struct command *cmd, struct plugin *plugin)
{
	const char *desc = "Reads and shows the defined NVMe controller registers "\
					"in binary or human-readable format";
	const char *human_readable = "show info in readable format in case of "\
					"output_format == normal";
	void *bar;
	int fd, err, fmt;
	bool fabrics = true;
	const int reg_size = 0x50;  /* 00h to 4Fh */

	struct config {
		int human_readable;
		char *output_format;
	};

	struct config cfg = {
		.human_readable = 0,
		.output_format = "normal",
	};

	OPT_ARGS(opts) = {
		OPT_FMT("output-format",  'o', &cfg.output_format,  output_format),
		OPT_FLAG("human-readable",'H', &cfg.human_readable, human_readable),
		OPT_END()
	};

	fd = parse_and_open(argc, argv, desc, opts, &cfg, sizeof(cfg));
	if (fd < 0) {
		err = fd;
		goto ret;
	}

	fmt = validate_output_format(cfg.output_format);
	if (fmt < 0) {
		fprintf(stderr, "Invalid argument --output-format=%s\n",
				cfg.output_format);
		err = -fmt;
		goto close_fd;
	}

	if (cfg.human_readable && fmt != NORMAL) {
		fprintf(stderr, "Only --output-format=normal supports -H\n");
		err = -EINVAL;
		goto close_fd;
	}

	err = nvme_get_properties(fd, &bar);
	if (err) {
		bar = mmap_registers(devicename);
		fabrics = false;
		if (bar)
			err = 0;
	}
	if (!bar) {
		err = -ENODEV;
		goto close_fd;
	}

	if (fmt == BINARY)
		d_raw((unsigned char *) bar, reg_size);
	else if (fmt == JSON)
		json_ctrl_registers(bar);
	else
		show_ctrl_registers(bar, cfg.human_readable ? HUMAN : 0, fabrics);

	if (fabrics)
		free(bar);

close_fd:
	close(fd);
ret:
	return nvme_status_to_errno(err, false);
}

static int get_property(int argc, char **argv, struct command *cmd, struct plugin *plugin)
{
	const char *desc = "Reads and shows the defined NVMe controller property "\
			   "for NVMe over Fabric. Property offset must be one of:\n"
			   "CAP=0x0, VS=0x8, CC=0x14, CSTS=0x1c, NSSR=0x20";
	const char *offset = "offset of the requested property";
	const char *human_readable = "show property in readable format";

	int fd, err;
	uint64_t value;

	struct config {
		int offset;
		int human_readable;
	};

	struct config cfg = {
		.offset = -1,
		.human_readable = 0,
	};

	OPT_ARGS(opts) = {
		OPT_UINT("offset",        'o', &cfg.offset,         offset),
		OPT_FLAG("human-readable",'H', &cfg.human_readable, human_readable),
		OPT_END()
	};

	fd = parse_and_open(argc, argv, desc, opts, &cfg, sizeof(cfg));
	if (fd < 0) {
		err = fd;
		goto ret;
	}

	if (cfg.offset == -1) {
		fprintf(stderr, "offset required param");
		err = -EINVAL;
		goto close_fd;
	}

	err = nvme_get_property(fd, cfg.offset, &value);
	if (err < 0) {
		perror("get-property");
	} else if (!err) {
		show_single_property(cfg.offset, value, cfg.human_readable);
	} else if (err > 0) {
		show_nvme_status(err);
	}

close_fd:
	close(fd);
ret:
	return nvme_status_to_errno(err, false);
}

static int set_property(int argc, char **argv, struct command *cmd, struct plugin *plugin)
{
	const char *desc = "Writes and shows the defined NVMe controller property "\
			   "for NVMe ove Fabric";
	const char *offset = "the offset of the property";
	const char *value = "the value of the property to be set";
	int fd, err;

	struct config {
		int offset;
		int value;
	};

	struct config cfg = {
		.offset = -1,
		.value = -1,
	};

	OPT_ARGS(opts) = {
		OPT_UINT("offset", 'o', &cfg.offset, offset),
		OPT_UINT("value",  'v', &cfg.value,  value),
		OPT_END()
	};

	fd = parse_and_open(argc, argv, desc, opts, &cfg, sizeof(cfg));
	if (fd < 0) {
		err = fd;
		goto ret;
	}

	if (cfg.offset == -1) {
		fprintf(stderr, "offset required param");
		err = -EINVAL;
		goto close_fd;
	}
	if (cfg.value == -1) {
		fprintf(stderr, "value required param");
		err = -EINVAL;
		goto close_fd;
	}

	err = nvme_set_property(fd, cfg.offset, cfg.value);
	if (err < 0) {
		perror("set-property");
	} else if (!err) {
		printf("set-property: %02x (%s), value: %#08x\n", cfg.offset,
				nvme_register_to_string(cfg.offset), cfg.value);
	} else if (err > 0) {
		show_nvme_status(err);
	}

close_fd:
	close(fd);
ret:
	return nvme_status_to_errno(err, false);
}

<<<<<<< HEAD
/* Requires global 'devicename' was set */
static void print_relatives()
{
	unsigned id, i, nsid = NVME_NSID_ALL;
	char *path = NULL;
	bool block = true;
	int ret;

	ret = sscanf(devicename, "nvme%dn%d", &id, &nsid);
	switch (ret) {
	case 1:
		ret = asprintf(&path, "/sys/class/nvme/%s", devicename);
		if (ret < 0) {
			perror("asprintf");
			return;
		}
		block = false;
		break;
	case 2:
		ret = asprintf(&path, "/sys/block/%s/device", devicename);
		if (ret < 0) {
			perror("asprintf");
			return;
		}
		break;
	default:
		return;
	}
	if (!path)
		return;

	if (block) {
		char *subsysnqn;
		struct subsys_list_item *slist;
		int subcnt = 0;

		subsysnqn = get_nvme_subsnqn(path);
		if (!subsysnqn)
			return;
		slist = get_subsys_list(&subcnt, subsysnqn, nsid);
		if (subcnt != 1) {
			free(subsysnqn);
			free(path);
			return;
		}

		fprintf(stderr, "Namespace %s has parent controller(s):", devicename);
		for (i = 0; i < slist[0].nctrls; i++)
			fprintf(stderr, "%s%s", i ? ", " : "", slist[0].ctrls[i].name);
		fprintf(stderr, "\n\n");
		free(subsysnqn);
	} else {
		struct dirent **paths;
		bool comma = false;
		int n, ns, cntlid;

		n = scandir(path, &paths, scan_ctrl_paths_filter, alphasort);
		if (n < 0) {
			free(path);
			return;
		}

		fprintf(stderr, "Controller %s has child namespace(s):", devicename);
		for (i = 0; i < n; i++) {
			if (sscanf(paths[i]->d_name, "nvme%dc%dn%d",
				   &id, &cntlid, &ns) != 3) {
				if (sscanf(paths[i]->d_name, "nvme%dn%d",
					   &id, &ns) != 2) {
					continue;
				}
			}
			fprintf(stderr, "%snvme%dn%d", comma ? ", " : "", id, ns);
			comma = true;
		}
		fprintf(stderr, "\n\n");
		free(paths);
	}
	free(path);
}

=======
>>>>>>> 7169ae5f
static int format(int argc, char **argv, struct command *cmd, struct plugin *plugin)
{
	const char *desc = "Re-format a specified namespace on the "\
		"given device. Can erase all data in namespace (user "\
		"data erase) or delete data encryption key if specified. "\
		"Can also be used to change LBAF to change the namespaces reported physical block format.";
	const char *namespace_id = "identifier of desired namespace";
	const char *lbaf = "LBA format to apply (required)";
	const char *ses = "[0-2]: secure erase";
	const char *pil = "[0-1]: protection info location last/first 8 bytes of metadata";
	const char *pi = "[0-3]: protection info off/Type 1/Type 2/Type 3";
	const char *ms = "[0-1]: extended format off/on";
	const char *reset = "Automatically reset the controller after successful format";
	const char *timeout = "timeout value, in milliseconds";
	const char *bs = "target block size";
	const char *force = "The \"I know what I'm doing\" flag, skip confirmation before sending command";
	struct nvme_id_ns ns;
	struct nvme_id_ctrl ctrl;
	int err, fd, i;
	__u8 prev_lbaf = 0;
	__u8 lbads = 0;

	struct config {
		__u32 namespace_id;
		__u32 timeout;
		__u8  lbaf;
		__u8  ses;
		__u8  pi;
		__u8  pil;
		__u8  ms;
		__u64 bs;
		int reset;
		int force;
	};

	struct config cfg = {
		.namespace_id = 0,
		.timeout      = 600000,
		.lbaf         = 0xff,
		.ses          = 0,
		.pi           = 0,
		.reset        = 0,
		.force        = 0,
		.bs           = 0,
	};

	OPT_ARGS(opts) = {
		OPT_UINT("namespace-id", 'n', &cfg.namespace_id, namespace_id),
		OPT_UINT("timeout",      't', &cfg.timeout,      timeout),
		OPT_BYTE("lbaf",         'l', &cfg.lbaf,         lbaf),
		OPT_BYTE("ses",          's', &cfg.ses,          ses),
		OPT_BYTE("pi",           'i', &cfg.pi,           pi),
		OPT_BYTE("pil",          'p', &cfg.pil,          pil),
		OPT_BYTE("ms",           'm', &cfg.ms,           ms),
		OPT_FLAG("reset",        'r', &cfg.reset,        reset),
		OPT_FLAG("force",        'f', &cfg.force,        force),
		OPT_SUFFIX("block-size", 'b', &cfg.bs,           bs),
		OPT_END()
	};

	fd = parse_and_open(argc, argv, desc, opts, &cfg, sizeof(cfg));
	if (fd < 0) {
		err = fd;
		goto ret;
	}

	if (cfg.lbaf != 0xff && cfg.bs !=0) {
		fprintf(stderr,
			"Invalid specification of both LBAF and Block Size, please specify only one\n");
		err = -EINVAL;
		goto close_fd;
	}
	if (cfg.bs) {
		if ((cfg.bs & (~cfg.bs + 1)) != cfg.bs) {
			fprintf(stderr,
				"Invalid value for block size (%"PRIu64"), must be a power of two\n",
				       (uint64_t) cfg.bs);
			err = -EINVAL;
			goto close_fd;
		}
	}

	memset(&ctrl, 0, sizeof (struct nvme_id_ctrl));
	err = nvme_identify_ctrl(fd, &ctrl);
	if (err) {
		perror("identify-ctrl");
		goto close_fd;
	}

	if ((ctrl.fna & 1) == 1) {
		/*
		 * FNA bit 0 set to 1: all namespaces ... shall be configured with the same
		 * attributes and a format (excluding secure erase) of any namespace results in a
		 * format of all namespaces.
		 */
		cfg.namespace_id = NVME_NSID_ALL;
	} else if (S_ISBLK(nvme_stat.st_mode)) {
		cfg.namespace_id = get_nsid(fd);
		if (cfg.namespace_id == 0) {
			err = -EINVAL;
			goto close_fd;
		}
	}

	if (cfg.namespace_id == 0) {
		fprintf(stderr,
			"Invalid namespace ID, "
			"specify a namespace to format or use '-n 0xffffffff' "
			"to format all namespaces on this controller.\n");
		err = -EINVAL;
		goto close_fd;
	}

	if (cfg.namespace_id != NVME_NSID_ALL) {
		err = nvme_identify_ns(fd, cfg.namespace_id, 0, &ns);
		if (err) {
			if (err < 0)
				perror("identify-namespace");
			else {
				fprintf(stderr, "identify failed\n");
				show_nvme_status(err);
			}
			goto close_fd;
		}
		prev_lbaf = ns.flbas & 0xf;

		if (cfg.bs) {
			for (i = 0; i < 16; ++i) {
				if ((1ULL << ns.lbaf[i].ds) == cfg.bs &&
				    ns.lbaf[i].ms == 0) {
					cfg.lbaf = i;
					break;
				}
			}
			if (cfg.lbaf == 0xff) {
				fprintf(stderr,
					"LBAF corresponding to block size %"PRIu64"(LBAF %u) not found\n",
					(uint64_t)cfg.bs, lbads);
				fprintf(stderr,
					"Please correct block size, or specify LBAF directly\n");
				err = -EINVAL;
				goto close_fd;
			}
		} else  if (cfg.lbaf == 0xff)
			cfg.lbaf = prev_lbaf;
	}

	/* ses & pi checks set to 7 for forward-compatibility */
	if (cfg.ses > 7) {
		fprintf(stderr, "invalid secure erase settings:%d\n", cfg.ses);
		err = -EINVAL;
		goto close_fd;
	}
	if (cfg.lbaf > 15) {
		fprintf(stderr, "invalid lbaf:%d\n", cfg.lbaf);
		err = -EINVAL;
		goto close_fd;
	}
	if (cfg.pi > 7) {
		fprintf(stderr, "invalid pi:%d\n", cfg.pi);
		err = -EINVAL;
		goto close_fd;
	}
	if (cfg.pil > 1) {
		fprintf(stderr, "invalid pil:%d\n", cfg.pil);
		err = -EINVAL;
		goto close_fd;
	}
	if (cfg.ms > 1) {
		fprintf(stderr, "invalid ms:%d\n", cfg.ms);
		err = -EINVAL;
		goto close_fd;
	}

	if (!cfg.force) {
		fprintf(stderr, "You are about to format %s, namespace %#x%s.\n",
			devicename, cfg.namespace_id,
			cfg.namespace_id == NVME_NSID_ALL ? "(ALL namespaces)" : "");
		show_relatives(devicename);
		fprintf(stderr, "WARNING: Format may irrevocably delete this device's data.\n"
			"You have 10 seconds to press Ctrl-C to cancel this operation.\n\n"
			"Use the force [--force|-f] option to suppress this warning.\n");
		sleep(10);
		fprintf(stderr, "Sending format operation ... \n");
	}

	err = nvme_format(fd, cfg.namespace_id, cfg.lbaf, cfg.ses, cfg.pi,
				cfg.pil, cfg.ms, cfg.timeout);
	if (err < 0)
		perror("format");
	else if (err != 0)
		show_nvme_status(err);
	else {
		printf("Success formatting namespace:%x\n", cfg.namespace_id);
		if (S_ISBLK(nvme_stat.st_mode) && ioctl(fd, BLKRRPART) < 0) {
			fprintf(stderr, "failed to re-read partition table\n");
			err = -errno;
			goto close_fd;
		}

		if (cfg.reset && S_ISCHR(nvme_stat.st_mode))
			nvme_reset_controller(fd);
	}

close_fd:
	close(fd);
ret:
	return nvme_status_to_errno(err, false);
}

static int set_feature(int argc, char **argv, struct command *cmd, struct plugin *plugin)
{
	const char *desc = "Modify the saveable or changeable "\
		"current operating parameters of the controller. Operating "\
		"parameters are grouped and identified by Feature "\
		"Identifiers. Feature settings can be applied to the entire "\
		"controller and all associated namespaces, or to only a few "\
		"namespace(s) associated with the controller. Default values "\
		"for each Feature are vendor-specific and may not be modified."\
		"Use get-feature to determine which Features are supported by "\
		"the controller and are saveable/changeable.";
	const char *namespace_id = "desired namespace";
	const char *feature_id = "feature identifier (required)";
	const char *data_len = "buffer length if data required";
	const char *data = "optional file for feature data (default stdin)";
	const char *value = "new value of feature (required)";
	const char *cdw12 = "feature cdw12, if used";
	const char *save = "specifies that the controller shall save the attribute";
	int err;
	__u32 result;
	void *buf = NULL;
	int fd, ffd = STDIN_FILENO;

	struct config {
		char *file;
		__u32 namespace_id;
		__u32 feature_id;
		__u32 value;
		__u32 cdw12;
		__u32 data_len;
		int   save;
	};

	struct config cfg = {
		.file         = "",
		.namespace_id = 0,
		.feature_id   = 0,
		.value        = 0,
		.data_len     = 0,
		.save         = 0,
	};

	OPT_ARGS(opts) = {
		OPT_UINT("namespace-id", 'n', &cfg.namespace_id, namespace_id),
		OPT_UINT("feature-id",   'f', &cfg.feature_id,   feature_id),
		OPT_UINT("value",        'v', &cfg.value,        value),
		OPT_UINT("cdw12",        'c', &cfg.cdw12,        cdw12),
		OPT_UINT("data-len",     'l', &cfg.data_len,     data_len),
		OPT_FILE("data",         'd', &cfg.file,         data),
		OPT_FLAG("save",         's', &cfg.save,         save),
		OPT_END()
	};

	fd = parse_and_open(argc, argv, desc, opts, &cfg, sizeof(cfg));
	if (fd < 0) {
		err = fd;
		goto ret;
	}

	if (!cfg.feature_id) {
		fprintf(stderr, "feature-id required param\n");
		err = -EINVAL;
		goto close_fd;
	}
	if (cfg.feature_id == NVME_FEAT_LBA_RANGE)
		cfg.data_len = 4096;
	if (cfg.data_len) {
		if (posix_memalign(&buf, getpagesize(), cfg.data_len)) {
			fprintf(stderr, "can not allocate feature payload\n");
			err = -ENOMEM;
			goto close_fd;
		}
		memset(buf, 0, cfg.data_len);
	}

	if (buf) {
		if (strlen(cfg.file)) {
			ffd = open(cfg.file, O_RDONLY);
			if (ffd <= 0) {
				fprintf(stderr, "Failed to open file %s: %s\n",
						cfg.file, strerror(errno));
				err = -EINVAL;
				goto free;
			}
		}
		err = read(ffd, (void *)buf, cfg.data_len);
		if (err < 0) {
			err = -errno;
			fprintf(stderr, "failed to read data buffer from input"
					" file: %s\n", strerror(errno));
			goto close_ffd;
		}
	}

	err = nvme_set_feature(fd, cfg.namespace_id, cfg.feature_id, cfg.value,
			       cfg.cdw12, cfg.save, cfg.data_len, buf, &result);
	if (err < 0) {
		perror("set-feature");
	} else if (!err) {
		printf("set-feature:%02x (%s), value:%#08x\n", cfg.feature_id,
			nvme_feature_to_string(cfg.feature_id), cfg.value);
		if (buf) {
			if (cfg.feature_id == NVME_FEAT_LBA_RANGE)
				show_lba_range((struct nvme_lba_range_type *)buf,
								result);
			else
				d(buf, cfg.data_len, 16, 1);
		}
	} else if (err > 0)
		show_nvme_status(err);

close_ffd:
	close(ffd);
free:
	if (buf)
		free(buf);
close_fd:
	close(fd);
ret:
	return nvme_status_to_errno(err, false);
}

static int sec_send(int argc, char **argv, struct command *cmd, struct plugin *plugin)
{
	struct stat sb;
	const char *desc = "Transfer security protocol data to "\
		"a controller. Security Receives for the same protocol should be "\
		"performed after Security Sends. The security protocol field "\
		"associates Security Sends (security-send) and Security Receives "\
		"(security-recv).";
	const char *file = "transfer payload";
	const char *secp = "security protocol (cf. SPC-4)";
	const char *spsp = "security-protocol-specific (cf. SPC-4)";
	const char *tl = "transfer length (cf. SPC-4)";
	const char *namespace_id = "desired namespace";
	const char *nssf = "NVMe Security Specific Field";
	int err, fd, sec_fd = -1;
	void *sec_buf;
	unsigned int sec_size;
	__u32 result;

	struct config {
		__u32 namespace_id;
		char  *file;
		__u8  nssf;
		__u8  secp;
		__u16 spsp;
		__u32 tl;
	};

	struct config cfg = {
		.file = "",
		.secp = 0,
		.spsp = 0,
		.tl   = 0,
	};

	OPT_ARGS(opts) = {
		OPT_UINT("namespace-id", 'n', &cfg.namespace_id, namespace_id),
		OPT_FILE("file",         'f', &cfg.file,         file),
		OPT_BYTE("nssf",         'N', &cfg.nssf,         nssf),
		OPT_BYTE("secp",         'p', &cfg.secp,         secp),
		OPT_SHRT("spsp",         's', &cfg.spsp,         spsp),
		OPT_UINT("tl",           't', &cfg.tl,           tl),
		OPT_END()
	};

	fd = parse_and_open(argc, argv, desc, opts, &cfg, sizeof(cfg));
	if (fd < 0) {
		err = fd;
		goto ret;
	}

	sec_fd = open(cfg.file, O_RDONLY);
	if (sec_fd < 0) {
		fprintf(stderr, "Failed to open %s: %s\n",
				cfg.file, strerror(errno));
		err = -EINVAL;
		goto close_fd;
	}

	err = fstat(sec_fd, &sb);
	if (err < 0) {
		perror("fstat");
		goto close_sec_fd;
	}

	sec_size = sb.st_size;
	if (posix_memalign(&sec_buf, getpagesize(), sec_size)) {
		fprintf(stderr, "No memory for security size:%d\n", sec_size);
		err = -ENOMEM;
		goto close_sec_fd;
	}

	err = read(sec_fd, sec_buf, sec_size);
	if (err < 0) {
		err = -errno;
		fprintf(stderr, "Failed to read data from security file"
				" %s with %s\n", cfg.file, strerror(errno));
		goto free;
	}

	err = nvme_sec_send(fd, cfg.namespace_id, cfg.nssf, cfg.spsp, cfg.secp,
			cfg.tl, sec_size, sec_buf, &result);
	if (err < 0)
		perror("security-send");
	else if (err != 0)
		fprintf(stderr, "NVME Security Send Command Error:%d\n", err);
	else
		printf("NVME Security Send Command Success:%d\n", result);

free:
	free(sec_buf);
close_sec_fd:
	close(sec_fd);
close_fd:
	close(fd);
ret:
	return nvme_status_to_errno(err, false);
}

static int dir_send(int argc, char **argv, struct command *cmd, struct plugin *plugin)
{
	const char *desc = "Set directive parameters of the "\
			    "specified directive type.";
	const char *raw = "show directive in binary format";
	const char *namespace_id = "identifier of desired namespace";
	const char *data_len = "buffer len (if) data is returned";
	const char *dtype = "directive type";
	const char *dspec = "directive specification associated with directive type";
	const char *doper = "directive operation";
	const char *endir = "directive enable";
	const char *ttype = "target directive type to be enabled/disabled";
	const char *human_readable = "show directive in readable format";
	int err, fd;
	__u32 result;
	__u32 dw12 = 0;
	void *buf = NULL;
	int ffd = STDIN_FILENO;

	struct config {
		char *file;
		__u32 namespace_id;
		__u32 data_len;
		__u16 dspec;
		__u8  dtype;
		__u8  doper;
		__u16 endir;
		__u8  ttype;
		int  raw_binary;
		int  human_readable;
	};

	struct config cfg = {
		.file         = "",
		.namespace_id = 1,
		.data_len     = 0,
		.dspec        = 0,
		.dtype        = 0,
		.ttype        = 0,
		.doper        = 0,
		.endir        = 1,
	};

	OPT_ARGS(opts) = {
		OPT_UINT("namespace-id",  'n', &cfg.namespace_id,   namespace_id),
		OPT_UINT("data-len",      'l', &cfg.data_len,       data_len),
		OPT_BYTE("dir-type",      'D', &cfg.dtype,          dtype),
		OPT_BYTE("target-dir",    'T', &cfg.ttype,          ttype),
		OPT_SHRT("dir-spec",      'S', &cfg.dspec,          dspec),
		OPT_BYTE("dir-oper",      'O', &cfg.doper,          doper),
		OPT_SHRT("endir",         'e', &cfg.endir,          endir),
		OPT_FLAG("human-readable",'H', &cfg.human_readable, human_readable),
		OPT_FLAG("raw-binary",    'b', &cfg.raw_binary,     raw),
		OPT_END()
	};

	fd = parse_and_open(argc, argv, desc, opts, &cfg, sizeof(cfg));
	if (fd < 0) {
		err = fd;
		goto ret;
	}

	switch (cfg.dtype) {
	case NVME_DIR_IDENTIFY:
		switch (cfg.doper) {
		case NVME_DIR_SND_ID_OP_ENABLE:
			if (!cfg.ttype) {
				fprintf(stderr, "target-dir required param\n");
				err = -EINVAL;
				goto close_fd;
			}
			dw12 = cfg.ttype << 8 | cfg.endir;
			break;
		default:
			fprintf(stderr, "invalid directive operations for Identify Directives\n");
			err = -EINVAL;
			goto close_fd;
		}
		break;
	case NVME_DIR_STREAMS:
		switch (cfg.doper) {
		case NVME_DIR_SND_ST_OP_REL_ID:
		case NVME_DIR_SND_ST_OP_REL_RSC:
			break;
		default:
			fprintf(stderr, "invalid directive operations for Streams Directives\n");
			err = -EINVAL;
			goto close_fd;
		}
		break;
	default:
		fprintf(stderr, "invalid directive type\n");
		err = -EINVAL;
		goto close_fd;
	}


	if (cfg.data_len) {
		if (posix_memalign(&buf, getpagesize(), cfg.data_len)) {
			err = -ENOMEM;
			goto close_fd;
		}
		memset(buf, 0, cfg.data_len);
	}

	if (buf) {
		if (strlen(cfg.file)) {
			ffd = open(cfg.file, O_RDONLY);
			if (ffd <= 0) {
				fprintf(stderr, "Failed to open file %s: %s\n",
						cfg.file, strerror(errno));
				err = -EINVAL;
				goto free;
			}
		}
		err = read(ffd, (void *)buf, cfg.data_len);
		if (err < 0) {
			err = -errno;
			fprintf(stderr, "failed to read data buffer from input"
					" file %s\n", strerror(errno));
			goto close_ffd;
		}
	}

	err = nvme_dir_send(fd, cfg.namespace_id, cfg.dspec, cfg.dtype, cfg.doper,
			cfg.data_len, dw12, buf, &result);
	if (err < 0) {
		perror("dir-send");
		goto close_ffd;
	}
	if (!err) {
		printf("dir-send: type %#x, operation %#x, spec_val %#x, nsid %#x, result %#x \n",
				cfg.dtype, cfg.doper, cfg.dspec, cfg.namespace_id, result);
		if (buf) {
			if (!cfg.raw_binary)
				d(buf, cfg.data_len, 16, 1);
			else
				d_raw(buf, cfg.data_len);
		}
	}
	else if (err > 0)
		show_nvme_status(err);

close_ffd:
	close(ffd);
free:
	if (buf)
		free(buf);
close_fd:
	close(fd);
ret:
	return nvme_status_to_errno(err, false);
}

static int write_uncor(int argc, char **argv, struct command *cmd, struct plugin *plugin)
{
	int err, fd;
	const char *desc = "The Write Uncorrectable command is used to set a "\
			"range of logical blocks to invalid.";
	const char *namespace_id = "desired namespace";
	const char *start_block = "64-bit LBA of first block to access";
	const char *block_count = "number of blocks (zeroes based) on device to access";

	struct config {
		__u64 start_block;
		__u32 namespace_id;
		__u16 block_count;
	};

	struct config cfg = {
		.start_block     = 0,
		.namespace_id    = 0,
		.block_count     = 0,
	};

	OPT_ARGS(opts) = {
		OPT_UINT("namespace-id",  'n', &cfg.namespace_id, namespace_id),
		OPT_SUFFIX("start-block", 's', &cfg.start_block,  start_block),
		OPT_SHRT("block-count",   'c', &cfg.block_count,  block_count),
		OPT_END()
	};

	fd = parse_and_open(argc, argv, desc, opts, &cfg, sizeof(cfg));
	if (fd < 0) {
		err = fd;
		goto ret;
	}

	if (!cfg.namespace_id) {
		cfg.namespace_id = get_nsid(fd);
		if (cfg.namespace_id == 0) {
			err = -EINVAL;
			goto close_fd;
		}
	}

	err = nvme_write_uncorrectable(fd, cfg.namespace_id, cfg.start_block,
					cfg.block_count);
	if (err < 0)
		perror("write uncorrectable");
	else if (err != 0)
		show_nvme_status(err);
	else
		printf("NVME Write Uncorrectable Success\n");

close_fd:
	close(fd);
ret:
	return nvme_status_to_errno(err, false);
}

static int write_zeroes(int argc, char **argv, struct command *cmd, struct plugin *plugin)
{
	int err, fd;
	__u16 control = 0;
	const char *desc = "The Write Zeroes command is used to set a "\
			"range of logical blocks to zero.";
	const char *namespace_id = "desired namespace";
	const char *start_block = "64-bit LBA of first block to access";
	const char *block_count = "number of blocks (zeroes based) on device to access";
	const char *limited_retry = "limit media access attempts";
	const char *force = "force device to commit data before command completes";
	const char *prinfo = "PI and check field";
	const char *ref_tag = "reference tag (for end to end PI)";
	const char *app_tag_mask = "app tag mask (for end to end PI)";
	const char *app_tag = "app tag (for end to end PI)";
	const char *deac = "Set DEAC bit, requesting controller to deallocate specified logical blocks";

	struct config {
		__u64 start_block;
		__u32 namespace_id;
		__u32 ref_tag;
		__u16 app_tag;
		__u16 app_tag_mask;
		__u16 block_count;
		__u8  prinfo;
		int   deac;
		int   limited_retry;
		int   force_unit_access;
	};

	struct config cfg = {
		.start_block     = 0,
		.block_count     = 0,
		.prinfo          = 0,
		.ref_tag         = 0,
		.app_tag_mask    = 0,
		.app_tag         = 0,
	};

	OPT_ARGS(opts) = {
		OPT_UINT("namespace-id",      'n', &cfg.namespace_id,      namespace_id),
		OPT_SUFFIX("start-block",     's', &cfg.start_block,       start_block),
		OPT_SHRT("block-count",       'c', &cfg.block_count,       block_count),
		OPT_FLAG("deac",              'd', &cfg.deac,              deac),
		OPT_FLAG("limited-retry",     'l', &cfg.limited_retry,     limited_retry),
		OPT_FLAG("force-unit-access", 'f', &cfg.force_unit_access, force),
		OPT_BYTE("prinfo",            'p', &cfg.prinfo,            prinfo),
		OPT_UINT("ref-tag",           'r', &cfg.ref_tag,           ref_tag),
		OPT_SHRT("app-tag-mask",      'm', &cfg.app_tag_mask,      app_tag_mask),
		OPT_SHRT("app-tag",           'a', &cfg.app_tag,           app_tag),
		OPT_END()
	};

	fd = parse_and_open(argc, argv, desc, opts, &cfg, sizeof(cfg));
	if (fd < 0) {
		err = fd;
		goto ret;
	}

	if (cfg.prinfo > 0xf) {
		err = -EINVAL;
		goto close_fd;
	}

	control |= (cfg.prinfo << 10);
	if (cfg.limited_retry)
		control |= NVME_RW_LR;
	if (cfg.force_unit_access)
		control |= NVME_RW_FUA;
	if (cfg.deac)
		control |= NVME_RW_DEAC;
	if (!cfg.namespace_id) {
		cfg.namespace_id = get_nsid(fd);
		if (cfg.namespace_id == 0) {
			err = -EINVAL;
			goto close_fd;
		}
	}

	err = nvme_write_zeros(fd, cfg.namespace_id, cfg.start_block, cfg.block_count,
			control, cfg.ref_tag, cfg.app_tag, cfg.app_tag_mask);
	if (err < 0)
		perror("write-zeroes");
	else if (err != 0)
		show_nvme_status(err);
	else
		printf("NVME Write Zeroes Success\n");

close_fd:
	close(fd);
ret:
	return nvme_status_to_errno(err, false);
}

static int dsm(int argc, char **argv, struct command *cmd, struct plugin *plugin)
{
	const char *desc = "The Dataset Management command is used by the host to "\
		"indicate attributes for ranges of logical blocks. This includes attributes "\
		"for discarding unused blocks, data read and write frequency, access size, and other "\
		"information that may be used to optimize performance and reliability.";
	const char *namespace_id = "identifier of desired namespace";
	const char *blocks = "Comma separated list of the number of blocks in each range";
	const char *starting_blocks = "Comma separated list of the starting block in each range";
	const char *context_attrs = "Comma separated list of the context attributes in each range";
	const char *ad = "Attribute Deallocate";
	const char *idw = "Attribute Integral Dataset for Write";
	const char *idr = "Attribute Integral Dataset for Read";
	const char *cdw11 = "All the command DWORD 11 attributes. Use instead of specifying individual attributes";

	int err, fd;
	uint16_t nr, nc, nb, ns;
	int ctx_attrs[256] = {0,};
	int nlbs[256] = {0,};
	unsigned long long slbas[256] = {0,};
	struct nvme_dsm_range *dsm;

	struct config {
		char  *ctx_attrs;
		char  *blocks;
		char  *slbas;
		int   ad;
		int   idw;
		int   idr;
		__u32 cdw11;
		__u32 namespace_id;
	};

	struct config cfg = {
		.ctx_attrs = "",
		.blocks = "",
		.slbas = "",
		.namespace_id = 0,
		.ad = 0,
		.idw = 0,
		.idr = 0,
		.cdw11 = 0,
	};

	OPT_ARGS(opts) = {
		OPT_UINT("namespace-id", 'n', &cfg.namespace_id, namespace_id),
		OPT_LIST("ctx-attrs",    'a', &cfg.ctx_attrs,    context_attrs),
		OPT_LIST("blocks", 	 'b', &cfg.blocks,       blocks),
		OPT_LIST("slbs", 	 's', &cfg.slbas,        starting_blocks),
		OPT_FLAG("ad", 	         'd', &cfg.ad,           ad),
		OPT_FLAG("idw", 	 'w', &cfg.idw,          idw),
		OPT_FLAG("idr", 	 'r', &cfg.idr,          idr),
		OPT_UINT("cdw11",        'c', &cfg.cdw11,        cdw11),
		OPT_END()
	};

	fd = parse_and_open(argc, argv, desc, opts, &cfg, sizeof(cfg));
	if (fd < 0) {
		err = fd;
		goto ret;
	}

	nc = argconfig_parse_comma_sep_array(cfg.ctx_attrs, ctx_attrs, ARRAY_SIZE(ctx_attrs));
	nb = argconfig_parse_comma_sep_array(cfg.blocks, nlbs, ARRAY_SIZE(nlbs));
	ns = argconfig_parse_comma_sep_array_long(cfg.slbas, slbas, ARRAY_SIZE(slbas));
	nr = max(nc, max(nb, ns));
	if (!nr || nr > 256) {
		fprintf(stderr, "No range definition provided\n");
		err = -EINVAL;
		goto close_fd;
	}

	if (!cfg.namespace_id) {
		cfg.namespace_id = get_nsid(fd);
		if (cfg.namespace_id == 0) {
			err = -EINVAL;
			goto close_fd;
		}
	}
	if (!cfg.cdw11)
		cfg.cdw11 = (cfg.ad << 2) | (cfg.idw << 1) | (cfg.idr << 0);

	dsm = nvme_setup_dsm_range((__u32 *)ctx_attrs, (__u32 *)nlbs, (__u64 *)slbas, nr);
	if (!dsm) {
		fprintf(stderr, "failed to allocate data set payload\n");
		err = -ENOMEM;
		goto close_fd;
	}

	err = nvme_dsm(fd, cfg.namespace_id, cfg.cdw11, dsm, nr);
	if (err < 0)
		perror("data-set management");
	else if (err != 0)
		show_nvme_status(err);
	else
		printf("NVMe DSM: success\n");

close_fd:
	close(fd);
ret:
	return nvme_status_to_errno(err, false);
}

static int flush(int argc, char **argv, struct command *cmd, struct plugin *plugin)
{
	const char *desc = "Commit data and metadata associated with "\
		"given namespaces to nonvolatile media. Applies to all commands "\
		"finished before the flush was submitted. Additional data may also be "\
		"flushed by the controller, from any namespace, depending on controller and "\
		"associated namespace status.";
	const char *namespace_id = "identifier of desired namespace";
	int err, fd;

	struct config {
		__u32 namespace_id;
	};

	struct config cfg = {
		.namespace_id = NVME_NSID_ALL,
	};

	OPT_ARGS(opts) = {
		OPT_UINT("namespace-id", 'n', &cfg.namespace_id, namespace_id),
		OPT_END()
	};

	fd = parse_and_open(argc, argv, desc, opts, &cfg, sizeof(cfg));
	if (fd < 0) {
		err = fd;
		goto ret;
	}

	if (S_ISBLK(nvme_stat.st_mode)) {
		cfg.namespace_id = get_nsid(fd);
		if (cfg.namespace_id == 0) {
			err = -EINVAL;
			goto close_fd;
		}
	}

	err = nvme_flush(fd, cfg.namespace_id);
	if (err < 0)
		perror("flush");
	else if (err != 0)
		show_nvme_status(err);
	else
		printf("NVMe Flush: success\n");
close_fd:
	close(fd);
ret:
	return nvme_status_to_errno(err, false);
}

static int resv_acquire(int argc, char **argv, struct command *cmd, struct plugin *plugin)
{
	const char *desc = "Obtain a reservation on a given "\
		"namespace. Only one reservation is allowed at a time on a "\
		"given namespace, though multiple controllers may register "\
		"with that namespace. Namespace reservation will abort with "\
		"status Reservation Conflict if the given namespace is "\
		"already reserved.";
	const char *namespace_id = "identifier of desired namespace";
	const char *crkey = "current reservation key";
	const char *prkey = "pre-empt reservation key";
	const char *rtype = "reservation type";
	const char *racqa = "reservation acquiry action";
	const char *iekey = "ignore existing res. key";
	int err, fd;

	struct config {
		__u32 namespace_id;
		__u64 crkey;
		__u64 prkey;
		__u8  rtype;
		__u8  racqa;
		int   iekey;
	};

	struct config cfg = {
		.namespace_id = 0,
		.crkey        = 0,
		.prkey        = 0,
		.rtype        = 0,
		.racqa        = 0,
	};

	OPT_ARGS(opts) = {
		OPT_UINT("namespace-id", 'n', &cfg.namespace_id, namespace_id),
		OPT_LONG("crkey",        'c', &cfg.crkey,        crkey),
		OPT_LONG("prkey",        'p', &cfg.prkey,        prkey),
		OPT_BYTE("rtype",        't', &cfg.rtype,        rtype),
		OPT_BYTE("racqa",        'a', &cfg.racqa,        racqa),
		OPT_FLAG("iekey",        'i', &cfg.iekey,        iekey),
		OPT_END()
	};

	fd = parse_and_open(argc, argv, desc, opts, &cfg, sizeof(cfg));
	if (fd < 0) {
		err = fd;
		goto ret;
	}

	if (!cfg.namespace_id) {
		cfg.namespace_id = get_nsid(fd);
		if (cfg.namespace_id == 0) {
			err = -EINVAL;
			goto close_fd;
		}
	}
	if (cfg.racqa > 7) {
		fprintf(stderr, "invalid racqa:%d\n", cfg.racqa);
		err = -EINVAL;
		goto close_fd;
	}

	err = nvme_resv_acquire(fd, cfg.namespace_id, cfg.rtype, cfg.racqa,
				!!cfg.iekey, cfg.crkey, cfg.prkey);
	if (err < 0)
		perror("reservation acquire");
	else if (err != 0)
		show_nvme_status(err);
	else
		printf("NVME Reservation Acquire success\n");

close_fd:
	close(fd);
ret:
	return nvme_status_to_errno(err, false);
}

static int resv_register(int argc, char **argv, struct command *cmd, struct plugin *plugin)
{
	const char *desc = "Register, de-register, or "\
		"replace a controller's reservation on a given namespace. "\
		"Only one reservation at a time is allowed on any namespace.";
	const char *namespace_id = "identifier of desired namespace";
	const char *crkey = "current reservation key";
	const char *iekey = "ignore existing res. key";
	const char *nrkey = "new reservation key";
	const char *rrega = "reservation registration action";
	const char *cptpl = "change persistence through power loss setting";
	int err, fd;

	struct config {
		__u32 namespace_id;
		__u64 crkey;
		__u64 nrkey;
		__u8  rrega;
		__u8  cptpl;
		int   iekey;
	};

	struct config cfg = {
		.namespace_id = 0,
		.crkey        = 0,
		.nrkey        = 0,
		.rrega        = 0,
		.cptpl        = 0,
	};

	OPT_ARGS(opts) = {
		OPT_UINT("namespace-id", 'n', &cfg.namespace_id, namespace_id),
		OPT_LONG("crkey",        'c', &cfg.crkey,        crkey),
		OPT_LONG("nrkey",        'k', &cfg.nrkey,        nrkey),
		OPT_BYTE("rrega",        'r', &cfg.rrega,        rrega),
		OPT_BYTE("cptpl",        'p', &cfg.cptpl,        cptpl),
		OPT_FLAG("iekey",        'i', &cfg.iekey,        iekey),
		OPT_END()
	};

	fd = parse_and_open(argc, argv, desc, opts, &cfg, sizeof(cfg));
	if (fd < 0) {
		err = fd;
		goto ret;
	}

	if (!cfg.namespace_id) {
		cfg.namespace_id = get_nsid(fd);
		if (cfg.namespace_id == 0) {
			err = -EINVAL;
			goto close_fd;
		}
	}
	if (cfg.cptpl > 3) {
		fprintf(stderr, "invalid cptpl:%d\n", cfg.cptpl);
		err = -EINVAL;
		goto close_fd;
	}

	if (cfg.rrega > 7) {
		fprintf(stderr, "invalid rrega:%d\n", cfg.rrega);
		err = -EINVAL;
		goto close_fd;
	}

	err = nvme_resv_register(fd, cfg.namespace_id, cfg.rrega, cfg.cptpl,
				!!cfg.iekey, cfg.crkey, cfg.nrkey);
	if (err < 0)
		perror("reservation register");
	else if (err != 0)
		show_nvme_status(err);
	else
		printf("NVME Reservation  success\n");

close_fd:
	close(fd);
ret:
	return nvme_status_to_errno(err, false);
}

static int resv_release(int argc, char **argv, struct command *cmd, struct plugin *plugin)
{
	const char *desc = "Releases reservation held on a "\
		"namespace by the given controller. If rtype != current reservation"\
		"type, release will fails. If the given controller holds no "\
		"reservation on the namespace or is not the namespace's current "\
		"reservation holder, the release command completes with no "\
		"effect. If the reservation type is not Write Exclusive or "\
		"Exclusive Access, all registrants on the namespace except "\
		"the issuing controller are notified.";
	const char *namespace_id = "desired namespace";
	const char *crkey = "current reservation key";
	const char *iekey = "ignore existing res. key";
	const char *rtype = "reservation type";
	const char *rrela = "reservation release action";
	int err, fd;

	struct config {
		__u32 namespace_id;
		__u64 crkey;
		__u8  rtype;
		__u8  rrela;
		__u8  iekey;
	};

	struct config cfg = {
		.namespace_id = 0,
		.crkey        = 0,
		.rtype        = 0,
		.rrela        = 0,
		.iekey        = 0,
	};

	OPT_ARGS(opts) = {
		OPT_UINT("namespace-id", 'n', &cfg.namespace_id, namespace_id),
		OPT_LONG("crkey",        'c', &cfg.crkey,        crkey),
		OPT_BYTE("rtype",        't', &cfg.rtype,        rtype),
		OPT_BYTE("rrela",        'a', &cfg.rrela,        rrela),
		OPT_FLAG("iekey",        'i', &cfg.iekey,        iekey),
		OPT_END()
	};

	fd = parse_and_open(argc, argv, desc, opts, &cfg, sizeof(cfg));
	if (fd < 0) {
		err = fd;
		goto ret;
	}

	if (!cfg.namespace_id) {
		cfg.namespace_id = get_nsid(fd);
		if (cfg.namespace_id == 0) {
			err = -EINVAL;
			goto close_fd;
		}
	}
	if (cfg.rrela > 7) {
		fprintf(stderr, "invalid rrela:%d\n", cfg.rrela);
		err = -EINVAL;
		goto close_fd;
	}

	err = nvme_resv_release(fd, cfg.namespace_id, cfg.rtype, cfg.rrela,
				!!cfg.iekey, cfg.crkey);
	if (err < 0)
		perror("reservation release");
	else if (err != 0)
		show_nvme_status(err);
	else
		printf("NVME Reservation Release success\n");

close_fd:
	close(fd);
ret:
	return nvme_status_to_errno(err, false);
}

static int resv_report(int argc, char **argv, struct command *cmd, struct plugin *plugin)
{
	const char *desc = "Returns Reservation Status data "\
		"structure describing any existing reservations on and the "\
		"status of a given namespace. Namespace Reservation Status "\
		"depends on the number of controllers registered for that "\
		"namespace.";
	const char *namespace_id = "identifier of desired namespace";
	const char *numd = "number of dwords to transfer";
	const char *cdw11 = "command dword 11 value";
	const char *raw = "dump output in binary format";

	int err, fmt, fd, size;
	struct nvme_reservation_status *status;

	struct config {
		__u32 namespace_id;
		__u32 numd;
		__u32 cdw11;
		int   raw_binary;
		char *output_format;
	};

	struct config cfg = {
		.namespace_id = 0,
		.numd         = 0,
		.cdw11	      = 0,
		.output_format = "normal",
	};

	OPT_ARGS(opts) = {
		OPT_UINT("namespace-id",  'n', &cfg.namespace_id,   namespace_id),
		OPT_UINT("numd",          'd', &cfg.numd,           numd),
		OPT_UINT("cdw11",         'c', &cfg.cdw11,          cdw11),
		OPT_FMT("output-format",  'o', &cfg.output_format,  output_format),
		OPT_FLAG("raw-binary",    'b', &cfg.raw_binary,     raw),
		OPT_END()
	};

	fd = parse_and_open(argc, argv, desc, opts, &cfg, sizeof(cfg));
	if (fd < 0) {
		err = fd;
		goto ret;
	}

	fmt = validate_output_format(cfg.output_format);
	if (fmt < 0) {
		err = fmt;
		goto close_fd;
	}
	if (cfg.raw_binary)
		fmt = BINARY;

	if (!cfg.namespace_id) {
		cfg.namespace_id = get_nsid(fd);
		if (cfg.namespace_id == 0) {
			err = -EINVAL;
			goto close_fd;
		}
	}
	if (!cfg.numd || cfg.numd >= (0x1000 >> 2))
		cfg.numd = (0x1000 >> 2) - 1;
	if (cfg.numd < 3)
		cfg.numd = 3; /* get the header fields at least */

	size = (cfg.numd + 1) << 2;

	if (posix_memalign((void **)&status, getpagesize(), size)) {
		fprintf(stderr, "No memory for resv report:%d\n", size);
		err = -ENOMEM;
		goto close_fd;
	}
	memset(status, 0, size);

	err = nvme_resv_report(fd, cfg.namespace_id, cfg.numd, cfg.cdw11, status);
	if (err < 0)
		perror("reservation report");
	else if (err != 0)
		fprintf(stderr, "NVME IO command error:%04x\n", err);
	else {
		if (fmt == BINARY)
			d_raw((unsigned char *)status, size);
		else if (fmt == JSON)
			json_nvme_resv_report(status, size, cfg.cdw11);
		else {
			printf("NVME Reservation Report success\n");
			show_nvme_resv_report(status, size, cfg.cdw11);
		}
	}
	free(status);

close_fd:
	close(fd);
ret:
	return nvme_status_to_errno(err, false);
}

static unsigned long long elapsed_utime(struct timeval start_time,
					struct timeval end_time)
{
	unsigned long long ret = (end_time.tv_sec - start_time.tv_sec) * 1000000 +
		(end_time.tv_usec - start_time.tv_usec);
	return ret;
}

static int submit_io(int opcode, char *command, const char *desc,
		     int argc, char **argv)
{
	struct timeval start_time, end_time;
	void *buffer, *mbuffer = NULL;
	int err = 0;
	int dfd, mfd, fd;
	int flags = opcode & 1 ? O_RDONLY : O_WRONLY | O_CREAT;
	int mode = S_IRUSR | S_IWUSR |S_IRGRP | S_IWGRP| S_IROTH;
	__u16 control = 0;
	__u32 dsmgmt = 0;
	int phys_sector_size = 0;
	long long buffer_size = 0;

	const char *start_block = "64-bit addr of first block to access";
	const char *block_count = "number of blocks (zeroes based) on device to access";
	const char *data_size = "size of data in bytes";
	const char *metadata_size = "size of metadata in bytes";
	const char *ref_tag = "reference tag (for end to end PI)";
	const char *data = "data file";
	const char *metadata = "metadata file";
	const char *prinfo = "PI and check field";
	const char *app_tag_mask = "app tag mask (for end to end PI)";
	const char *app_tag = "app tag (for end to end PI)";
	const char *limited_retry = "limit num. media access attempts";
	const char *latency = "output latency statistics";
	const char *force = "force device to commit data before command completes";
	const char *show = "show command before sending";
	const char *dry = "show command instead of sending";
	const char *dtype = "directive type (for write-only)";
	const char *dspec = "directive specific (for write-only)";
	const char *dsm = "dataset management attributes (lower 16 bits)";

	struct config {
		__u64 start_block;
		__u16 block_count;
		__u64 data_size;
		__u64 metadata_size;
		__u32 ref_tag;
		char  *data;
		char  *metadata;
		__u8  prinfo;
		__u8 dtype;
		__u16 dspec;
		__u16 dsmgmt;
		__u16 app_tag_mask;
		__u16 app_tag;
		int   limited_retry;
		int   force_unit_access;
		int   show;
		int   dry_run;
		int   latency;
	};

	struct config cfg = {
		.start_block     = 0,
		.block_count     = 0,
		.data_size       = 0,
		.metadata_size   = 0,
		.ref_tag         = 0,
		.data            = "",
		.metadata        = "",
		.prinfo          = 0,
		.app_tag_mask    = 0,
		.app_tag         = 0,
	};

	OPT_ARGS(opts) = {
		OPT_SUFFIX("start-block",     's', &cfg.start_block,       start_block),
		OPT_SHRT("block-count",       'c', &cfg.block_count,       block_count),
		OPT_SUFFIX("data-size",       'z', &cfg.data_size,         data_size),
		OPT_SUFFIX("metadata-size",   'y', &cfg.metadata_size,     metadata_size),
		OPT_UINT("ref-tag",           'r', &cfg.ref_tag,           ref_tag),
		OPT_FILE("data",              'd', &cfg.data,              data),
		OPT_FILE("metadata",          'M', &cfg.metadata,          metadata),
		OPT_BYTE("prinfo",            'p', &cfg.prinfo,            prinfo),
		OPT_SHRT("app-tag-mask",      'm', &cfg.app_tag_mask,      app_tag_mask),
		OPT_SHRT("app-tag",           'a', &cfg.app_tag,           app_tag),
		OPT_FLAG("limited-retry",     'l', &cfg.limited_retry,     limited_retry),
		OPT_FLAG("force-unit-access", 'f', &cfg.force_unit_access, force),
		OPT_BYTE("dir-type",          'T', &cfg.dtype,             dtype),
		OPT_SHRT("dir-spec",          'S', &cfg.dspec,             dspec),
		OPT_SHRT("dsm",               'D', &cfg.dsmgmt,            dsm),
		OPT_FLAG("show-command",      'v', &cfg.show,              show),
		OPT_FLAG("dry-run",           'w', &cfg.dry_run,           dry),
		OPT_FLAG("latency",           't', &cfg.latency,           latency),
		OPT_END()
	};

	fd = parse_and_open(argc, argv, desc, opts, &cfg, sizeof(cfg));
	if (fd < 0) {
		err = fd;
		goto ret;
	}

	dfd = mfd = opcode & 1 ? STDIN_FILENO : STDOUT_FILENO;
	if (cfg.prinfo > 0xf) {
		err = -EINVAL;
		goto close_fd;
	}

	dsmgmt = cfg.dsmgmt;
	control |= (cfg.prinfo << 10);
	if (cfg.limited_retry)
		control |= NVME_RW_LR;
	if (cfg.force_unit_access)
		control |= NVME_RW_FUA;
	if (cfg.dtype) {
		if (cfg.dtype > 0xf) {
			fprintf(stderr, "Invalid directive type, %x\n",
				cfg.dtype);
			err = -EINVAL;
			goto close_fd;
		}
		control |= cfg.dtype << 4;
		dsmgmt |= ((__u32)cfg.dspec) << 16;
	}

	if (strlen(cfg.data)) {
		dfd = open(cfg.data, flags, mode);
		if (dfd < 0) {
			perror(cfg.data);
			err = -EINVAL;
			goto close_fd;
		}
		mfd = dfd;
	}
	if (strlen(cfg.metadata)) {
		mfd = open(cfg.metadata, flags, mode);
		if (mfd < 0) {
			perror(cfg.metadata);
			err = -EINVAL;
			goto close_dfd;
		}
	}

	if (!cfg.data_size)	{
		fprintf(stderr, "data size not provided\n");
		err = -EINVAL;
		goto close_mfd;
	}

	if (ioctl(fd, BLKPBSZGET, &phys_sector_size) < 0)
		goto close_mfd;

	buffer_size = (cfg.block_count + 1) * phys_sector_size;
	if (cfg.data_size < buffer_size) {
		fprintf(stderr, "Rounding data size to fit block count (%lld bytes)\n",
				buffer_size);
	} else {
		buffer_size = cfg.data_size;
	}

	if (posix_memalign(&buffer, getpagesize(), buffer_size)) {
		fprintf(stderr, "can not allocate io payload\n");
		err = -ENOMEM;
		goto close_mfd;
	}
	memset(buffer, 0, buffer_size);

	if (cfg.metadata_size) {
		mbuffer = malloc(cfg.metadata_size);
		if (!mbuffer) {
			fprintf(stderr, "can not allocate io metadata "
					"payload: %s\n", strerror(errno));
			err = -ENOMEM;
			goto free_buffer;
		}
		memset(mbuffer, 0, cfg.metadata_size);
	}

	if ((opcode & 1)) {
		err = read(dfd, (void *)buffer, cfg.data_size);
		if (err < 0) {
			err = -errno;
			fprintf(stderr, "failed to read data buffer from input"
					" file %s\n", strerror(errno));
			goto free_mbuffer;
		}
	}

	if ((opcode & 1) && cfg.metadata_size) {
		err = read(mfd, (void *)mbuffer, cfg.metadata_size);
		if (err < 0) {
			err = -errno;
			fprintf(stderr, "failed to read meta-data buffer from"
					" input file %s\n", strerror(errno));
			goto free_mbuffer;
		}
	}

	if (cfg.show) {
		printf("opcode       : %02x\n", opcode);
		printf("flags        : %02x\n", 0);
		printf("control      : %04x\n", control);
		printf("nblocks      : %04x\n", cfg.block_count);
		printf("rsvd         : %04x\n", 0);
		printf("metadata     : %"PRIx64"\n", (uint64_t)(uintptr_t)mbuffer);
		printf("addr         : %"PRIx64"\n", (uint64_t)(uintptr_t)buffer);
		printf("slba         : %"PRIx64"\n", (uint64_t)cfg.start_block);
		printf("dsmgmt       : %08x\n", dsmgmt);
		printf("reftag       : %08x\n", cfg.ref_tag);
		printf("apptag       : %04x\n", cfg.app_tag);
		printf("appmask      : %04x\n", cfg.app_tag_mask);
	}
	if (cfg.dry_run)
		goto free_mbuffer;

	gettimeofday(&start_time, NULL);
	err = nvme_io(fd, opcode, cfg.start_block, cfg.block_count, control, dsmgmt,
			cfg.ref_tag, cfg.app_tag, cfg.app_tag_mask, buffer, mbuffer);
	gettimeofday(&end_time, NULL);
	if (cfg.latency)
		printf(" latency: %s: %llu us\n",
			command, elapsed_utime(start_time, end_time));
	if (err < 0)
		perror("submit-io");
	else if (err)
		show_nvme_status(err);
	else {
		if (!(opcode & 1) && write(dfd, (void *)buffer, cfg.data_size) < 0) {
			fprintf(stderr, "write: %s: failed to write buffer to output file\n",
					strerror(errno));
			err = -EINVAL;
		} else if (!(opcode & 1) && cfg.metadata_size &&
				write(mfd, (void *)mbuffer, cfg.metadata_size) < 0) {
			fprintf(stderr, "write: %s: failed to write meta-data buffer to output file\n",
					strerror(errno));
			err = -EINVAL;
		} else
			fprintf(stderr, "%s: Success\n", command);
	}

free_mbuffer:
	if (cfg.metadata_size)
		free(mbuffer);
free_buffer:
	free(buffer);
close_mfd:
	if (strlen(cfg.metadata))
		close(mfd);
close_dfd:
	close(dfd);
close_fd:
	close(fd);
ret:
	return nvme_status_to_errno(err, false);
}

static int compare(int argc, char **argv, struct command *cmd, struct plugin *plugin)
{
	const char *desc = "Compare specified logical blocks on "\
		"device with specified data buffer; return failure if buffer "\
		"and block(s) are dissimilar";
	return submit_io(nvme_cmd_compare, "compare", desc, argc, argv);
}

static int read_cmd(int argc, char **argv, struct command *cmd, struct plugin *plugin)
{
	const char *desc = "Copy specified logical blocks on the given "\
		"device to specified data buffer (default buffer is stdout).";
	return submit_io(nvme_cmd_read, "read", desc, argc, argv);
}

static int write_cmd(int argc, char **argv, struct command *cmd, struct plugin *plugin)
{
	const char *desc = "Copy from provided data buffer (default "\
		"buffer is stdin) to specified logical blocks on the given "\
		"device.";
	return submit_io(nvme_cmd_write, "write", desc, argc, argv);
}

static int verify_cmd(int argc, char **argv, struct command *cmd, struct plugin *plugin)
{
	int err, fd;
	__u16 control = 0;
	const char *desc = "Verify specified logical blocks on the given device.";
	const char *namespace_id = "desired namespace";
	const char *start_block = "64-bit LBA of first block to access";
	const char *block_count = "number of blocks (zeroes based) on device to access";
	const char *limited_retry = "limit media access attempts";
	const char *force = "force device to commit cached data before performing the verify operation";
	const char *prinfo = "PI and check field";
	const char *ref_tag = "reference tag (for end to end PI)";
	const char *app_tag_mask = "app tag mask (for end to end PI)";
	const char *app_tag = "app tag (for end to end PI)";

	struct config {
		__u64 start_block;
		__u32 namespace_id;
		__u32 ref_tag;
		__u16 app_tag;
		__u16 app_tag_mask;
		__u16 block_count;
		__u8  prinfo;
		int   limited_retry;
		int   force_unit_access;
	};

	struct config cfg = {
		.namespace_id      = 0,
		.start_block       = 0,
		.block_count       = 0,
		.prinfo            = 0,
		.ref_tag           = 0,
		.app_tag           = 0,
		.app_tag_mask      = 0,
		.limited_retry     = 0,
		.force_unit_access = 0,
	};

	OPT_ARGS(opts) = {
		OPT_UINT("namespace-id",      'n', &cfg.namespace_id,      namespace_id),
		OPT_SUFFIX("start-block",     's', &cfg.start_block,       start_block),
		OPT_SHRT("block-count",       'c', &cfg.block_count,       block_count),
		OPT_FLAG("limited-retry",     'l', &cfg.limited_retry,     limited_retry),
		OPT_FLAG("force-unit-access", 'f', &cfg.force_unit_access, force),
		OPT_BYTE("prinfo",            'p', &cfg.prinfo,            prinfo),
		OPT_UINT("ref-tag",           'r', &cfg.ref_tag,           ref_tag),
		OPT_SHRT("app-tag",           'a', &cfg.app_tag,           app_tag),
		OPT_SHRT("app-tag-mask",      'm', &cfg.app_tag_mask,      app_tag_mask),
		OPT_END()
	};

	fd = parse_and_open(argc, argv, desc, opts, &cfg, sizeof(cfg));
	if (fd < 0)
		return fd;

	if (cfg.prinfo > 0xf) {
		err = EINVAL;
		goto close_fd;
	}

	control |= (cfg.prinfo << 10);
	if (cfg.limited_retry)
		control |= NVME_RW_LR;
	if (cfg.force_unit_access)
		control |= NVME_RW_FUA;

	if (!cfg.namespace_id) {
		cfg.namespace_id = get_nsid(fd);
		if (cfg.namespace_id == 0) {
			err = EINVAL;
			goto close_fd;
		}
	}

	err = nvme_verify(fd, cfg.namespace_id, cfg.start_block, cfg.block_count,
				control, cfg.ref_tag, cfg.app_tag, cfg.app_tag_mask);
	if (err < 0)
		perror("verify");
	else if (err != 0)
		show_nvme_status(err);
	else
		printf("NVME Verify Success\n");

close_fd:
	close(fd);
	return err;
}

static int sec_recv(int argc, char **argv, struct command *cmd, struct plugin *plugin)
{
	const char *desc = "Obtain results of one or more "\
		"previously submitted security-sends. Results, and association "\
		"between Security Send and Receive, depend on the security "\
		"protocol field as they are defined by the security protocol "\
		"used. A Security Receive must follow a Security Send made with "\
		"the same security protocol.";
	const char *size = "size of buffer (prints to stdout on success)";
	const char *secp = "security protocol (cf. SPC-4)";
	const char *spsp = "security-protocol-specific (cf. SPC-4)";
	const char *al = "allocation length (cf. SPC-4)";
	const char *raw = "dump output in binary format";
	const char *namespace_id = "desired namespace";
	const char *nssf = "NVMe Security Specific Field";
	int err, fd;
	void *sec_buf = NULL;
	__u32 result;

	struct config {
		__u32 namespace_id;
		__u32 size;
		__u8  secp;
		__u8  nssf;
		__u16 spsp;
		__u32 al;
		int   raw_binary;
	};

	struct config cfg = {
		.size = 0,
		.secp = 0,
		.spsp = 0,
		.al   = 0,
	};

	OPT_ARGS(opts) = {
		OPT_UINT("namespace-id", 'n', &cfg.namespace_id, namespace_id),
		OPT_UINT("size",         'x', &cfg.size,         size),
		OPT_BYTE("nssf",         'N', &cfg.nssf,         nssf),
		OPT_BYTE("secp",         'p', &cfg.secp,         secp),
		OPT_SHRT("spsp",         's', &cfg.spsp,         spsp),
		OPT_UINT("al",           't', &cfg.al,           al),
		OPT_FLAG("raw-binary",   'b', &cfg.raw_binary,   raw),
		OPT_END()
	};

	fd = parse_and_open(argc, argv, desc, opts, &cfg, sizeof(cfg));
	if (fd < 0) {
		err = fd;
		goto ret;
	}

	if (cfg.size) {
		if (posix_memalign(&sec_buf, getpagesize(), cfg.size)) {
			fprintf(stderr, "No memory for security size:%d\n",
								cfg.size);
			err = -ENOMEM;
			goto close_fd;
		}
	}

	err = nvme_sec_recv(fd, cfg.namespace_id, cfg.nssf, cfg.spsp,
			cfg.secp, cfg.al, cfg.size, sec_buf, &result);
	if (err < 0)
		perror("security receive");
	else if (err != 0)
		fprintf(stderr, "NVME Security Receive Command Error:%d\n",
									err);
	else {
		if (!cfg.raw_binary) {
			printf("NVME Security Receive Command Success:%d\n",
							result);
			d(sec_buf, cfg.size, 16, 1);
		} else if (cfg.size)
			d_raw((unsigned char *)sec_buf, cfg.size);
	}

	free(sec_buf);

close_fd:
	close(fd);
ret:
	return nvme_status_to_errno(err, false);
}

static int get_lba_status(int argc, char **argv, struct command *cmd,
		struct plugin *plugin)
{
	const char *desc = "Information about potentially unrecoverable LBAs.";
	const char *slba = "Starting LBA(SLBA) in 64-bit address of the first"\
			    " logical block addressed by this command";
	const char *mndw = "Maximum Number of Dwords(MNDW) specifies maximum"\
			    " number of dwords to return";
	const char *atype = "Action Type(ATYPE) specifies the mechanism the"\
			     " the controller uses in determining the LBA"\
			     " Status Descriptors to return.";
	const char *rl = "Range Length(RL) specifies the length of the range"\
			  " of contiguous LBAs beginning at SLBA";
	int err, fd, fmt;
	void *buf;
	unsigned long buf_len;

	struct config {
		__u64 slba;
		__u32 mndw;
		__u8 atype;
		__u16 rl;
		char *output_format;
	};

	struct config cfg = {
		.slba = 0,
		.mndw = 0,
		.atype = 0,
		.rl = 0,
		.output_format = "normal",
	};

	OPT_ARGS(opts) = {
		OPT_SUFFIX("start-lba",  's', &cfg.slba,          slba),
		OPT_UINT("max-dw",       'm', &cfg.mndw,          mndw),
		OPT_BYTE("action",       'a', &cfg.atype,         atype),
		OPT_SHRT("range-len",    'l', &cfg.rl,            rl),
		OPT_FMT("output-format", 'o', &cfg.output_format, output_format),
		OPT_END()
	};

	err = fd = parse_and_open(argc, argv, desc, opts, &cfg,
			sizeof(cfg));
	if (fd < 0)
		goto ret;

	err = fmt = validate_output_format(cfg.output_format);
	if (fmt < 0)
		goto close_fd;

	if (!cfg.atype) {
		fprintf(stderr, "action type (--action) has to be given\n");
		err = -EINVAL;
		goto close_fd;
	}

	buf_len = (cfg.mndw + 1) * 4;
	buf = calloc(1, buf_len);
	if (!buf) {
		err = -ENOMEM;
		goto close_fd;
	}

	err = nvme_get_lba_status(fd, cfg.slba, cfg.mndw, cfg.atype, cfg.rl,
			buf);
	if (err)
		goto free;

	if (fmt == BINARY)
		d_raw((unsigned char *)buf, buf_len);
	else
		show_lba_status(buf);

free:
	free(buf);
close_fd:
	close(fd);
ret:
	return nvme_status_to_errno(err, false);
}

static int dir_receive(int argc, char **argv, struct command *cmd, struct plugin *plugin)
{
	const char *desc = "Read directive parameters of the "\
			    "specified directive type.";
	const char *raw = "show directive in binary format";
	const char *namespace_id = "identifier of desired namespace";
	const char *data_len = "buffer len (if) data is returned";
	const char *dtype = "directive type";
	const char *dspec = "directive specification associated with directive type";
	const char *doper = "directive operation";
	const char *nsr = "namespace stream requested";
	const char *human_readable = "show directive in readable format";
	int err, fd;
	__u32 result;
	__u32 dw12 = 0;
	void *buf = NULL;

	struct config {
		__u32 namespace_id;
		__u32 data_len;
		__u16 dspec;
		__u8  dtype;
		__u8  doper;
		__u16 nsr; /* dw12 for NVME_DIR_ST_RCVOP_STATUS */
		int  raw_binary;
		int  human_readable;
	};

	struct config cfg = {
		.namespace_id = 1,
		.data_len     = 0,
		.dspec        = 0,
		.dtype        = 0,
		.doper        = 0,
		.nsr          = 0,
	};

	OPT_ARGS(opts) = {
		OPT_UINT("namespace-id",  'n', &cfg.namespace_id,   namespace_id),
		OPT_UINT("data-len",      'l', &cfg.data_len,       data_len),
		OPT_FLAG("raw-binary",    'b', &cfg.raw_binary,     raw),
		OPT_BYTE("dir-type",      'D', &cfg.dtype,          dtype),
		OPT_SHRT("dir-spec",      'S', &cfg.dspec,          dspec),
		OPT_BYTE("dir-oper",      'O', &cfg.doper,          doper),
		OPT_SHRT("req-resource",  'r', &cfg.nsr,            nsr),
		OPT_FLAG("human-readable",'H', &cfg.human_readable, human_readable),
		OPT_END()
	};

	fd = parse_and_open(argc, argv, desc, opts, &cfg, sizeof(cfg));
	if (fd < 0) {
		err = fd;
		goto ret;
	}

	switch (cfg.dtype) {
	case NVME_DIR_IDENTIFY:
		switch (cfg.doper) {
		case NVME_DIR_RCV_ID_OP_PARAM:
			if (!cfg.data_len)
				cfg.data_len = 4096;
			break;
		default:
			fprintf(stderr, "invalid directive operations for Identify Directives\n");
			err = -EINVAL;
			goto close_fd;
		}
		break;
	case NVME_DIR_STREAMS:
		switch (cfg.doper) {
		case NVME_DIR_RCV_ST_OP_PARAM:
			if (!cfg.data_len)
				cfg.data_len = 32;
			break;
		case NVME_DIR_RCV_ST_OP_STATUS:
			if (!cfg.data_len)
				cfg.data_len = 128 * 1024;
			break;
		case NVME_DIR_RCV_ST_OP_RESOURCE:
			dw12 = cfg.nsr;
			break;
		default:
			fprintf(stderr, "invalid directive operations for Streams Directives\n");
			err = -EINVAL;
			goto close_fd;
		}
		break;
	default:
		fprintf(stderr, "invalid directive type\n");
		err = -EINVAL;
		goto close_fd;
	}

	if (cfg.data_len) {
		if (posix_memalign(&buf, getpagesize(), cfg.data_len)) {
			err = -ENOMEM;
			goto close_fd;
		}
		memset(buf, 0, cfg.data_len);
	}

	err = nvme_dir_recv(fd, cfg.namespace_id, cfg.dspec, cfg.dtype, cfg.doper,
			cfg.data_len, dw12, buf, &result);
	if (err < 0) {
		perror("dir-receive");
		goto free;
	}

	if (!err) {
		printf("dir-receive: type %#x, operation %#x, spec %#x, nsid %#x, result %#x \n",
				cfg.dtype, cfg.doper, cfg.dspec, cfg.namespace_id, result);
		if (cfg.human_readable)
			nvme_directive_show_fields(cfg.dtype, cfg.doper, result, buf);
		else {
			if (buf) {
				if (!cfg.raw_binary)
					d(buf, cfg.data_len, 16, 1);
				else
					d_raw(buf, cfg.data_len);
			}
		}
	}
	else if (err > 0)
		show_nvme_status(err);
free:
	if (cfg.data_len)
		free(buf);
close_fd:
	close(fd);
ret:
	return nvme_status_to_errno(err, false);
}

static int passthru(int argc, char **argv, int ioctl_cmd, const char *desc, struct command *cmd)
{
	void *data = NULL, *metadata = NULL;
	int err = 0, wfd = STDIN_FILENO, fd;
	__u32 result;

	struct config {
		__u8  opcode;
		__u8  flags;
		__u16 rsvd;
		__u32 namespace_id;
		__u32 data_len;
		__u32 metadata_len;
		__u32 timeout;
		__u32 cdw2;
		__u32 cdw3;
		__u32 cdw10;
		__u32 cdw11;
		__u32 cdw12;
		__u32 cdw13;
		__u32 cdw14;
		__u32 cdw15;
		char  *input_file;
		int   raw_binary;
		int   show_command;
		int   dry_run;
		int   read;
		int   write;
		__u8  prefill;
	};

	struct config cfg = {
		.opcode       = 0,
		.flags        = 0,
		.rsvd         = 0,
		.namespace_id = 0,
		.data_len     = 0,
		.metadata_len = 0,
		.timeout      = 0,
		.cdw2         = 0,
		.cdw3         = 0,
		.cdw10        = 0,
		.cdw11        = 0,
		.cdw12        = 0,
		.cdw13        = 0,
		.cdw14        = 0,
		.cdw15        = 0,
		.input_file   = "",
		.prefill      = 0,
	};

	const char *opcode = "opcode (required)";
	const char *flags = "command flags";
	const char *rsvd = "value for reserved field";
	const char *namespace_id = "desired namespace";
	const char *data_len = "data I/O length (bytes)";
	const char *metadata_len = "metadata seg. length (bytes)";
	const char *timeout = "timeout value, in milliseconds";
	const char *cdw2 = "command dword 2 value";
	const char *cdw3 = "command dword 3 value";
	const char *cdw10 = "command dword 10 value";
	const char *cdw11 = "command dword 11 value";
	const char *cdw12 = "command dword 12 value";
	const char *cdw13 = "command dword 13 value";
	const char *cdw14 = "command dword 14 value";
	const char *cdw15 = "command dword 15 value";
	const char *input = "write/send file (default stdin)";
	const char *raw_binary = "dump output in binary format";
	const char *show = "print command before sending";
	const char *dry = "show command instead of sending";
	const char *re = "set dataflow direction to receive";
	const char *wr = "set dataflow direction to send";
	const char *prefill = "prefill buffers with known byte-value, default 0";

	OPT_ARGS(opts) = {
		OPT_BYTE("opcode",       'o', &cfg.opcode,       opcode),
		OPT_BYTE("flags",        'f', &cfg.flags,        flags),
		OPT_BYTE("prefill",      'p', &cfg.prefill,      prefill),
		OPT_SHRT("rsvd",         'R', &cfg.rsvd,         rsvd),
		OPT_UINT("namespace-id", 'n', &cfg.namespace_id, namespace_id),
		OPT_UINT("data-len",     'l', &cfg.data_len,     data_len),
		OPT_UINT("metadata-len", 'm', &cfg.metadata_len, metadata_len),
		OPT_UINT("timeout",      't', &cfg.timeout,      timeout),
		OPT_UINT("cdw2",         '2', &cfg.cdw2,         cdw2),
		OPT_UINT("cdw3",         '3', &cfg.cdw3,         cdw3),
		OPT_UINT("cdw10",        '4', &cfg.cdw10,        cdw10),
		OPT_UINT("cdw11",        '5', &cfg.cdw11,        cdw11),
		OPT_UINT("cdw12",        '6', &cfg.cdw12,        cdw12),
		OPT_UINT("cdw13",        '7', &cfg.cdw13,        cdw13),
		OPT_UINT("cdw14",        '8', &cfg.cdw14,        cdw14),
		OPT_UINT("cdw15",        '9', &cfg.cdw15,        cdw15),
		OPT_FILE("input-file",   'i', &cfg.input_file,   input),
		OPT_FLAG("raw-binary",   'b', &cfg.raw_binary,   raw_binary),
		OPT_FLAG("show-command", 's', &cfg.show_command, show),
		OPT_FLAG("dry-run",      'd', &cfg.dry_run,      dry),
		OPT_FLAG("read",         'r', &cfg.read,         re),
		OPT_FLAG("write",        'w', &cfg.write,        wr),
		OPT_END()
	};

	fd = parse_and_open(argc, argv, desc, opts, &cfg, sizeof(cfg));
	if (fd < 0) {
		err = fd;
		goto ret;
	}

	if (strlen(cfg.input_file)){
		wfd = open(cfg.input_file, O_RDONLY,
			   S_IRUSR | S_IRGRP | S_IROTH);
		if (wfd < 0) {
			perror(cfg.input_file);
			err = -EINVAL;
			goto close_fd;
		}
	}

	if (cfg.metadata_len) {
		metadata = malloc(cfg.metadata_len);
		if (!metadata) {
			fprintf(stderr, "can not allocate metadata "
					"payload: %s\n", strerror(errno));
			err = -ENOMEM;
			goto close_wfd;
		}
		memset(metadata, cfg.prefill, cfg.metadata_len);
	}
	if (cfg.data_len) {
		if (posix_memalign(&data, getpagesize(), cfg.data_len)) {
			fprintf(stderr, "can not allocate data payload\n");
			err = -ENOMEM;
			goto free_metadata;
		}

		memset(data, cfg.prefill, cfg.data_len);
		if (!cfg.read && !cfg.write) {
			fprintf(stderr, "data direction not given\n");
			err = -EINVAL;
			goto free_data;
		} else if (cfg.write) {
			if (read(wfd, data, cfg.data_len) < 0) {
				err = -errno;
				fprintf(stderr, "failed to read write buffer "
						"%s\n", strerror(errno));
				goto free_data;
			}
		}
	}

	if (cfg.show_command) {
		printf("opcode       : %02x\n", cfg.opcode);
		printf("flags        : %02x\n", cfg.flags);
		printf("rsvd1        : %04x\n", cfg.rsvd);
		printf("nsid         : %08x\n", cfg.namespace_id);
		printf("cdw2         : %08x\n", cfg.cdw2);
		printf("cdw3         : %08x\n", cfg.cdw3);
		printf("data_len     : %08x\n", cfg.data_len);
		printf("metadata_len : %08x\n", cfg.metadata_len);
		printf("addr         : %"PRIx64"\n", (uint64_t)(uintptr_t)data);
		printf("metadata     : %"PRIx64"\n", (uint64_t)(uintptr_t)metadata);
		printf("cdw10        : %08x\n", cfg.cdw10);
		printf("cdw11        : %08x\n", cfg.cdw11);
		printf("cdw12        : %08x\n", cfg.cdw12);
		printf("cdw13        : %08x\n", cfg.cdw13);
		printf("cdw14        : %08x\n", cfg.cdw14);
		printf("cdw15        : %08x\n", cfg.cdw15);
		printf("timeout_ms   : %08x\n", cfg.timeout);
	}
	if (cfg.dry_run)
		goto free_data;

	err = nvme_passthru(fd, ioctl_cmd, cfg.opcode, cfg.flags, cfg.rsvd,
				cfg.namespace_id, cfg.cdw2, cfg.cdw3, cfg.cdw10,
				cfg.cdw11, cfg.cdw12, cfg.cdw13, cfg.cdw14, cfg.cdw15,
				cfg.data_len, data, cfg.metadata_len, metadata,
				cfg.timeout, &result);
	if (err < 0)
		perror("passthru");
	else if (err)
		show_nvme_status(err);
	else  {
		if (!cfg.raw_binary) {
			fprintf(stderr, "NVMe command result:%08x\n", result);
			if (data && cfg.read && !err)
				d((unsigned char *)data, cfg.data_len, 16, 1);
		} else if (data && cfg.read)
			d_raw((unsigned char *)data, cfg.data_len);
	}

free_data:
	if (cfg.data_len)
		free(data);
free_metadata:
	if (cfg.metadata_len)
		free(metadata);

close_wfd:
	if (strlen(cfg.input_file))
		close(wfd);
close_fd:
	close(fd);
ret:
	return nvme_status_to_errno(err, false);
}

static int io_passthru(int argc, char **argv, struct command *cmd, struct plugin *plugin)
{
	const char *desc = "Send a user-defined IO command to the specified "\
		"device via IOCTL passthrough, return results.";
	return passthru(argc, argv, NVME_IOCTL_IO_CMD, desc, cmd);
}

static int admin_passthru(int argc, char **argv, struct command *cmd, struct plugin *plugin)
{
	const char *desc = "Send a user-defined Admin command to the specified "\
		"device via IOCTL passthrough, return results.";
	return passthru(argc, argv, NVME_IOCTL_ADMIN_CMD, desc, cmd);
}

#ifdef LIBUUID
static int gen_hostnqn_cmd(int argc, char **argv, struct command *command, struct plugin *plugin)
{
	uuid_t uuid;
	char uuid_str[37]; /* e.g. 1b4e28ba-2fa1-11d2-883f-0016d3cca427 + \0 */

	uuid_generate_random(uuid);
	uuid_unparse_lower(uuid, uuid_str);
	printf("nqn.2014-08.org.nvmexpress:uuid:%s\n", uuid_str);
	return 0;
}
#else
static int gen_hostnqn_cmd(int argc, char **argv, struct command *command, struct plugin *plugin)
{
	fprintf(stderr, "\"%s\" not supported. Install lib uuid and rebuild.\n",
		command->name);
	return -ENOTSUP;
}
#endif

static int discover_cmd(int argc, char **argv, struct command *command, struct plugin *plugin)
{
	const char *desc = "Send Get Log Page request to Discovery Controller.";
	return discover(desc, argc, argv, false);
}

static int connect_all_cmd(int argc, char **argv, struct command *command, struct plugin *plugin)
{
	const char *desc = "Discover NVMeoF subsystems and connect to them";
	return discover(desc, argc, argv, true);
}

static int connect_cmd(int argc, char **argv, struct command *command, struct plugin *plugin)
{
	const char *desc = "Connect to NVMeoF subsystem";
	return connect(desc, argc, argv);
}

static int disconnect_cmd(int argc, char **argv, struct command *command, struct plugin *plugin)
{
	const char *desc = "Disconnect from NVMeoF subsystem";
	return disconnect(desc, argc, argv);
}

static int disconnect_all_cmd(int argc, char **argv, struct command *command, struct plugin *plugin)
{
	const char *desc = "Disconnect from all connected NVMeoF subsystems";
	return disconnect_all(desc, argc, argv);
}

void register_extension(struct plugin *plugin)
{
	plugin->parent = &nvme;

	nvme.extensions->tail->next = plugin;
	nvme.extensions->tail = plugin;
}

int main(int argc, char **argv)
{
	int ret;

	nvme.extensions->parent = &nvme;
	if (argc < 2) {
		general_help(&builtin);
		return 0;
	}
	setlocale(LC_ALL, "");

	ret = handle_plugin(argc - 1, &argv[1], nvme.extensions);
	if (ret == -ENOTTY)
		general_help(&builtin);

	return ret;
}<|MERGE_RESOLUTION|>--- conflicted
+++ resolved
@@ -2896,89 +2896,6 @@
 	return nvme_status_to_errno(err, false);
 }
 
-<<<<<<< HEAD
-/* Requires global 'devicename' was set */
-static void print_relatives()
-{
-	unsigned id, i, nsid = NVME_NSID_ALL;
-	char *path = NULL;
-	bool block = true;
-	int ret;
-
-	ret = sscanf(devicename, "nvme%dn%d", &id, &nsid);
-	switch (ret) {
-	case 1:
-		ret = asprintf(&path, "/sys/class/nvme/%s", devicename);
-		if (ret < 0) {
-			perror("asprintf");
-			return;
-		}
-		block = false;
-		break;
-	case 2:
-		ret = asprintf(&path, "/sys/block/%s/device", devicename);
-		if (ret < 0) {
-			perror("asprintf");
-			return;
-		}
-		break;
-	default:
-		return;
-	}
-	if (!path)
-		return;
-
-	if (block) {
-		char *subsysnqn;
-		struct subsys_list_item *slist;
-		int subcnt = 0;
-
-		subsysnqn = get_nvme_subsnqn(path);
-		if (!subsysnqn)
-			return;
-		slist = get_subsys_list(&subcnt, subsysnqn, nsid);
-		if (subcnt != 1) {
-			free(subsysnqn);
-			free(path);
-			return;
-		}
-
-		fprintf(stderr, "Namespace %s has parent controller(s):", devicename);
-		for (i = 0; i < slist[0].nctrls; i++)
-			fprintf(stderr, "%s%s", i ? ", " : "", slist[0].ctrls[i].name);
-		fprintf(stderr, "\n\n");
-		free(subsysnqn);
-	} else {
-		struct dirent **paths;
-		bool comma = false;
-		int n, ns, cntlid;
-
-		n = scandir(path, &paths, scan_ctrl_paths_filter, alphasort);
-		if (n < 0) {
-			free(path);
-			return;
-		}
-
-		fprintf(stderr, "Controller %s has child namespace(s):", devicename);
-		for (i = 0; i < n; i++) {
-			if (sscanf(paths[i]->d_name, "nvme%dc%dn%d",
-				   &id, &cntlid, &ns) != 3) {
-				if (sscanf(paths[i]->d_name, "nvme%dn%d",
-					   &id, &ns) != 2) {
-					continue;
-				}
-			}
-			fprintf(stderr, "%snvme%dn%d", comma ? ", " : "", id, ns);
-			comma = true;
-		}
-		fprintf(stderr, "\n\n");
-		free(paths);
-	}
-	free(path);
-}
-
-=======
->>>>>>> 7169ae5f
 static int format(int argc, char **argv, struct command *cmd, struct plugin *plugin)
 {
 	const char *desc = "Re-format a specified namespace on the "\
